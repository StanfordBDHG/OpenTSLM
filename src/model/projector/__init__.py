--- conflicted
+++ resolved
@@ -1,11 +1,7 @@
-<<<<<<< HEAD
-# Empty init to avoid circular imports
-=======
 #
 # This source file is part of the OpenTSLM open-source project
 #
 # SPDX-FileCopyrightText: 2025 Stanford University, ETH Zurich, and the project authors (see CONTRIBUTORS.md)
 #
 # SPDX-License-Identifier: MIT
-#
->>>>>>> 0b60c37d
+#