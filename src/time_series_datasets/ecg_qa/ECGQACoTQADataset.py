from datasets import Dataset
from typing import List, Tuple, Literal
import sys
import os
sys.path.append(os.path.dirname(os.path.dirname(os.path.dirname(os.path.abspath(__file__)))))
from prompt.text_time_series_prompt import TextTimeSeriesPrompt
from time_series_datasets.QADataset import QADataset
from time_series_datasets.ecg_qa.ecgqa_cot_loader import load_ecg_qa_cot_splits
import numpy as np

class ECGQACoTQADataset(QADataset):
    """
    ECG-QA Chain-of-Thought Dataset for question answering with electrocardiogram data.
    
    This dataset combines ECG time series data from PTB-XL with 
    question-answer pairs and chain-of-thought reasoning from the ECG-QA CoT dataset.
    
    Requires: pip install wfdb
    """
    
    def __init__(self, split: Literal["train", "test", "validation"], EOS_TOKEN: str, 
                 format_sample_str: bool = False, time_series_format_function=None,
                 max_samples: int = None, exclude_comparison: bool = False,
                 preload_processed_data: bool = True):
        """
        Initialize ECG-QA CoT Dataset.
        
        Args:
            split: Dataset split to load
            EOS_TOKEN: End-of-sequence token
            format_sample_str: Whether to format samples as strings
            time_series_format_function: Function to format time series data
            max_samples: Maximum number of samples per split (for testing)
            exclude_comparison: If True, exclude comparison questions (question_type starting with "comparison_")
            preload_processed_data: If True, preload processed ECG data for maximum speed (uses more memory). Default: True
        """
        self.max_samples = max_samples
        self.exclude_comparison = exclude_comparison
        self.preload_processed_data = preload_processed_data
        super().__init__(split, EOS_TOKEN, format_sample_str, time_series_format_function)

    def _load_splits(self) -> Tuple[Dataset, Dataset, Dataset]:
        """Load the ECG-QA CoT dataset splits."""
        print("Loading ECG-QA CoT dataset splits...")
        train, val, test = load_ecg_qa_cot_splits()
        
        # Filter out comparison questions if requested
        if self.exclude_comparison:
            print("Filtering out comparison questions...")
            
            def filter_comparison(dataset):
                filtered_data = []
                for sample in dataset:
                    question_type = sample.get("question_type")
                    if question_type is None:
                        raise ValueError(f"Sample missing required 'question_type' field: {sample}")
                    if not question_type.startswith("comparison"):
                        filtered_data.append(sample)
                return Dataset.from_list(filtered_data)
            
            original_train_len = len(train)
            original_val_len = len(val)
            original_test_len = len(test)
            
            train = filter_comparison(train)
            val = filter_comparison(val)
            test = filter_comparison(test)
            
            print(f"Filtered out comparison questions:")
            print(f"  Train: {original_train_len} -> {len(train)} ({original_train_len - len(train)} removed)")
            print(f"  Val: {original_val_len} -> {len(val)} ({original_val_len - len(val)} removed)")
            print(f"  Test: {original_test_len} -> {len(test)} ({original_test_len - len(test)} removed)")
        
        # Limit samples for faster testing if requested
        if self.max_samples:
            print(f"Limiting to {self.max_samples} samples per split for testing...")
            if len(train) > self.max_samples:
                train = train.select(range(self.max_samples))
            if len(val) > self.max_samples:
                val = val.select(range(self.max_samples))
            if len(test) > self.max_samples:
                test = test.select(range(self.max_samples))
        
        # Preload ECG data for better performance
        self.preload_ecg_data([train, val, test])
        
        # Optionally preload processed data for maximum performance
        if self.preload_processed_data:
            self.preload_processed_ecg_data([train, val, test])
        
        return train, val, test

    def _get_answer(self, row) -> str:
        """Get the answer from the row, which is the chain-of-thought reasoning."""
        return row.get("rationale", "No chain-of-thought reasoning available.")

    def _get_pre_prompt(self, row) -> str:
        """Generate the pre-prompt explaining the task with clinical context."""
        question_type = row.get("question_type")
        if question_type is None:
            raise ValueError(f"Sample missing required 'question_type' field: {row}")
        
        question = row.get("question")
        if question is None:
            raise ValueError(f"Sample missing required 'question' field: {row}")
        
        # Get clinical context if available
        clinical_contexts = row.get("clinical_contexts", [])
        if not clinical_contexts:
            raise ValueError(f"Sample missing required 'clinical_contexts' field: {row}")
        clinical_context = clinical_contexts[0]
        
        base_prompt = f"""You are an expert cardiologist analyzing an ECG (electrocardiogram). 

Clinical Context: {clinical_context}

Your task is to examine the ECG signal and answer the following medical question:

Question: {question}

Instructions:
- Begin by analyzing the time series without assuming a specific answer.
- Think step-by-step about what the observed patterns suggest regarding the cardiac condition.
- Write your rationale as a single, natural paragraph — do not use bullet points, numbered steps, or section headings.
- Do **not** mention any final answer until the very end.
- Consider the ECG morphology, intervals, and any abnormalities that relate to the question."""
        
        

        
        return base_prompt 

    def _get_post_prompt(self, row) -> str:
        """Generate the post-prompt with possible answers and instructions."""
        # Try to get template-specific answers first
        template_id = row.get("template_id")
        if template_id is None:
            raise ValueError(f"Sample missing required 'template_id' field: {row}")
        
        possible_answers = ECGQACoTQADataset.get_possible_answers_for_template(template_id)
        
        if possible_answers:
            answers_text = ", ".join(possible_answers)
            prompt = f"""
Based on your analysis of the ECG data, select your answer from the following options:
{answers_text}

- Make sure that your last word is the answer. You MUST end your response with "Answer: "
"""
        else:
            prompt = """
Based on your analysis of the ECG data, provide your answer.
Make sure that your last word is the answer. You MUST end your response with "Answer: "
"""
        
        return prompt.strip()

<<<<<<< HEAD
=======
    # Class-level cache for template answers
    _template_answers_cache = None
    
    @classmethod
    def _load_template_answers_cache(cls):
        """Load template answers cache once."""
        if cls._template_answers_cache is None:
            try:
                import pandas as pd
                import ast
                from time_series_datasets.ecg_qa.ecgqa_loader import ECG_QA_DIR
                
                # Load template answers directly
                template_answers_path = os.path.join(ECG_QA_DIR, "ecgqa", "ptbxl", "answers_for_each_template.csv")
                template_df = pd.read_csv(template_answers_path)
                
                # Build cache dictionary
                cls._template_answers_cache = {}
                for _, row in template_df.iterrows():
                    template_id = row['template_id']
                    answers_str = row['classes']
                    try:
                        cls._template_answers_cache[template_id] = ast.literal_eval(answers_str)
                    except Exception as e:
                        print(f"Warning: Failed to parse answers for template {template_id}: {e}")
                        cls._template_answers_cache[template_id] = []
                        
                print(f"Loaded template answers cache with {len(cls._template_answers_cache)} templates")
                
            except Exception as e:
                print(f"Error loading template answers cache: {e}")
                cls._template_answers_cache = {}
    
>>>>>>> f29ba574
    @staticmethod
    def get_possible_answers_for_template(template_id: int) -> List[str]:
        """Get possible answers for a specific template ID."""
        # Load cache if not already loaded
        ECGQACoTQADataset._load_template_answers_cache()
        
        # Return cached result
        return ECGQACoTQADataset._template_answers_cache.get(template_id, [])
    
    @staticmethod
    def get_labels() -> List[str]:
        """Get all possible answer labels from answers_for_each_template.csv."""
        try:
            import pandas as pd
            import ast
            from time_series_datasets.ecg_qa.ecgqa_loader import ECG_QA_DIR

            template_answers_path = os.path.join(ECG_QA_DIR, "ecgqa", "ptbxl", "answers_for_each_template.csv")
            df = pd.read_csv(template_answers_path)

            all_labels = set()
            for _, row in df.iterrows():
                classes_str = row.get("classes", "[]")
                try:
                    classes = ast.literal_eval(classes_str)
                    for c in classes:
                        if isinstance(c, str):
                            cleaned = c.strip()
                            if cleaned:
                                all_labels.add(cleaned)
                except Exception as e:
                    print(f"Warning: Failed to parse classes for template {row.get('template_id')}: {e}")
                    continue

            labels = sorted(all_labels)
            print(f"Loaded {len(labels)} unique labels from answers_for_each_template.csv")
            return labels
        except Exception as e:
            print(f"Error loading labels from CSV: {e}")
            return ["yes", "no", "not sure", "none", "normal", "abnormal"]
    
    # Class-level cache for ECG data
    _ecg_data_cache = {}
    _processed_ecg_cache = {}  # Cache for processed (downsampled + normalized) signals
    
    @classmethod
    def _load_ecg_data(cls, ecg_path: str) -> Tuple[np.ndarray, str, str]:
        """Load and cache ECG data for a given path."""
        if ecg_path not in cls._ecg_data_cache:
            try:
                import wfdb
                
                # Load ECG data using wfdb
                base_path = ecg_path.replace('.dat', '').replace('.hea', '')
                
                if not os.path.exists(base_path + '.dat'):
                    raise FileNotFoundError(f"ECG data file not found: {base_path}.dat")
                
                if not os.path.exists(base_path + '.hea'):
                    raise FileNotFoundError(f"ECG header file not found: {base_path}.hea")
                
                # Read the ECG record
                record = wfdb.rdrecord(base_path)
                
                # Get the signal data - shape is (samples, leads)
                ecg_signal = record.p_signal  # Physical signal
                
                if ecg_signal is None:
                    raise ValueError(f"ECG signal is None for file {base_path}")
                
                if ecg_signal.shape[0] == 0:
                    raise ValueError(f"ECG signal is empty (0 samples) for file {base_path}")
                
                # Determine frequency info
                if len(ecg_signal) > 1000:  # Likely 500Hz data
                    original_freq = "500Hz"
                    target_freq = "100Hz"
                else:  # Likely already 100Hz data
                    original_freq = "100Hz"
                    target_freq = "100Hz"
                
                # Cache the raw signal and frequency info
                cls._ecg_data_cache[ecg_path] = (ecg_signal, original_freq, target_freq)
                
            except Exception as e:
                raise RuntimeError(f"Failed to read ECG record from {base_path}: {str(e)}")
        
        return cls._ecg_data_cache[ecg_path]
    
    @classmethod
    def preload_ecg_data(cls, dataset_splits: List[Dataset]):
        """Preload ECG data for all samples to improve formatting performance."""
        print("Preloading ECG data for faster formatting...")
        
        # Collect all unique ECG paths
        ecg_paths = set()
        for dataset in dataset_splits:
            for sample in dataset:
                sample_ecg_paths = sample.get("ecg_paths", [])
                if sample_ecg_paths:
                    ecg_paths.update(sample_ecg_paths)
                else:
                    # Fallback: construct path from ecg_id
                    ecg_id = sample.get("ecg_id")
                    if ecg_id and isinstance(ecg_id, list) and len(ecg_id) > 0:
                        from time_series_datasets.ecg_qa.ecgqa_loader import get_ptbxl_ecg_path
                        ecg_path = get_ptbxl_ecg_path(ecg_id[0]) + ".dat"
                        ecg_paths.add(ecg_path)
        
        print(f"Found {len(ecg_paths)} unique ECG files to preload...")
        
        # Preload ECG data with progress bar
        from tqdm import tqdm
        for ecg_path in tqdm(ecg_paths, desc="Preloading ECG data"):
            try:
                cls._load_ecg_data(ecg_path)
            except Exception as e:
                print(f"Warning: Failed to preload ECG data from {ecg_path}: {e}")
        
        print(f"Preloaded {len(cls._ecg_data_cache)} ECG files")
    
    @classmethod
    def preload_processed_ecg_data(cls, dataset_splits: List[Dataset]):
        """Preload processed ECG data (downsampled + normalized) for all samples."""
        print("Preloading processed ECG data for maximum performance...")
        
        # Collect all unique ECG paths and lead combinations
        ecg_lead_combinations = set()
        for dataset in dataset_splits:
            for sample in dataset:
                sample_ecg_paths = sample.get("ecg_paths", [])
                if sample_ecg_paths:
                    for ecg_path in sample_ecg_paths:
                        # Load ECG data to determine number of leads
                        ecg_signal, _, _ = cls._load_ecg_data(ecg_path)
                        n_leads = ecg_signal.shape[1] if len(ecg_signal.shape) > 1 else 1
                        for lead_idx in range(n_leads):
                            ecg_lead_combinations.add((ecg_path, lead_idx))
                else:
                    # Fallback: construct path from ecg_id
                    ecg_id = sample.get("ecg_id")
                    if ecg_id and isinstance(ecg_id, list) and len(ecg_id) > 0:
                        from time_series_datasets.ecg_qa.ecgqa_loader import get_ptbxl_ecg_path
                        ecg_path = get_ptbxl_ecg_path(ecg_id[0]) + ".dat"
                        ecg_signal, _, _ = cls._load_ecg_data(ecg_path)
                        n_leads = ecg_signal.shape[1] if len(ecg_signal.shape) > 1 else 1
                        for lead_idx in range(n_leads):
                            ecg_lead_combinations.add((ecg_path, lead_idx))
        
        print(f"Found {len(ecg_lead_combinations)} unique ECG lead combinations to preprocess...")
        
        # Preprocess ECG leads with progress bar
        from tqdm import tqdm
        for ecg_path, lead_idx in tqdm(ecg_lead_combinations, desc="Preprocessing ECG leads"):
            try:
                cls._process_ecg_lead(ecg_path, lead_idx)
            except Exception as e:
                print(f"Warning: Failed to preprocess ECG lead {lead_idx} from {ecg_path}: {e}")
        
        print(f"Preprocessed {len(cls._processed_ecg_cache)} ECG leads")
    
    @classmethod
    def clear_caches(cls):
        """Clear all caches to free memory."""
        cls._ecg_data_cache.clear()
        cls._processed_ecg_cache.clear()
        cls._template_answers_cache = None
        print("Cleared all ECG-QA CoT dataset caches")
    
    @classmethod
    def get_cache_stats(cls) -> dict:
        """Get cache statistics for monitoring."""
        return {
            "ecg_data_cache_size": len(cls._ecg_data_cache),
            "processed_ecg_cache_size": len(cls._processed_ecg_cache),
            "template_answers_loaded": cls._template_answers_cache is not None,
            "template_answers_count": len(cls._template_answers_cache) if cls._template_answers_cache else 0
        }
    
    @classmethod
    def _process_ecg_lead(cls, ecg_path: str, lead_idx: int) -> Tuple[np.ndarray, float, float]:
        """Process and cache a single ECG lead (downsample + normalize)."""
        cache_key = f"{ecg_path}:lead_{lead_idx}"
        
        if cache_key not in cls._processed_ecg_cache:
            # Load raw ECG data
            ecg_signal, original_freq, target_freq = cls._load_ecg_data(ecg_path)
            
            # Extract lead signal
            if len(ecg_signal.shape) > 1:
                lead_signal = ecg_signal[:, lead_idx]
            else:
                lead_signal = ecg_signal
            
            if len(lead_signal) == 0:
                raise ValueError(f"Lead {lead_idx} is empty for file {ecg_path}")
            
            # Downsample if needed
            if len(lead_signal) > 1000:  # Likely 500Hz data
                downsampled_signal = lead_signal[::5]  # Downsample to 100Hz
            else:  # Already 100Hz data
                downsampled_signal = lead_signal
            
            if len(downsampled_signal) == 0:
                raise ValueError(f"Downsampled signal is empty for lead {lead_idx} in file {ecg_path}")
            
            # Normalize the signal
            mean_val = float(np.mean(downsampled_signal))
            std_val = float(np.std(downsampled_signal))
            
            if np.isnan(mean_val) or np.isnan(std_val):
                raise ValueError(f"NaN values detected in ECG signal statistics for lead {lead_idx} in file {ecg_path}")
            
            if std_val > 1e-6:  # Avoid division by zero
                normalized_signal = (downsampled_signal - mean_val) / std_val
            else:
                print(f"Warning: Lead {lead_idx} in file {ecg_path} has very low std deviation ({std_val}), signal may be flat")
                normalized_signal = downsampled_signal - mean_val
            
            # Verify normalized signal is valid
            if np.any(np.isnan(normalized_signal)) or np.any(np.isinf(normalized_signal)):
                raise ValueError(f"Invalid values (NaN/Inf) in normalized signal for lead {lead_idx} in file {ecg_path}")
            
            # Cache the processed signal and statistics
            cls._processed_ecg_cache[cache_key] = (normalized_signal, mean_val, std_val)
        
        return cls._processed_ecg_cache[cache_key]

    def _get_text_time_series_prompt_list(self, row) -> List[TextTimeSeriesPrompt]:
        """Load ECG data and convert to TextTimeSeriesPrompt format using cached data."""
        
        ecg_prompts = []
        ecg_paths = row.get("ecg_paths")
        if ecg_paths is None:
            raise ValueError(f"Sample missing required 'ecg_paths' field: {row}")
        
        if not ecg_paths:
            # Fallback: single ECG path
            ecg_id = row.get("ecg_id")
            if ecg_id is None:
                raise ValueError(f"Sample missing required 'ecg_id' field: {row}")
            
            if not isinstance(ecg_id, list) or len(ecg_id) == 0:
                raise ValueError(f"Sample 'ecg_id' must be a non-empty list: {ecg_id}")
            
            from time_series_datasets.ecg_qa.ecgqa_loader import get_ptbxl_ecg_path
            ecg_path = get_ptbxl_ecg_path(ecg_id[0]) + ".dat"
            ecg_paths = [ecg_path]
        
        for i, ecg_path in enumerate(ecg_paths):
            # Load ECG data to determine number of leads
            ecg_signal, original_freq, target_freq = self._load_ecg_data(ecg_path)
            
            # Load all available leads (typically 12 for standard ECG)
            if len(ecg_signal.shape) == 1:
                # Single lead case
                n_leads = 1
            elif len(ecg_signal.shape) == 2:
                n_leads = ecg_signal.shape[1]
                if ecg_signal.shape[1] < 12:
                    print(f"Warning: ECG file {ecg_path} has only {ecg_signal.shape[1]} leads, expected 12 for standard ECG")
            else:
                raise ValueError(f"Unexpected ECG signal shape {ecg_signal.shape} for file {ecg_path}")
            
            for lead_idx in range(n_leads):
                # Use cached processed signal
                normalized_signal, mean_val, std_val = self._process_ecg_lead(ecg_path, lead_idx)
                
                # Verify we have exactly 1000 samples (10 seconds at 100Hz)
                if len(normalized_signal) != 1000:
                    print(f"Warning: Lead {lead_idx} in file {ecg_path} has {len(normalized_signal)} samples, expected 1000 for 100Hz")
                
                # Create lead name
                lead_names = ["I", "II", "III", "aVR", "aVL", "aVF", "V1", "V2", "V3", "V4", "V5", "V6"]
                lead_name = lead_names[lead_idx] if lead_idx < len(lead_names) else f"Lead_{lead_idx}"
                
                ecg_label = f"This is ECG Lead {lead_name}"
                if len(ecg_paths) > 1:
                    ecg_label += f" (Recording {i+1})"
                    
                ecg_label += f", it has mean {mean_val:.4f} and std {std_val:.4f}:"
                
                try:
                    ecg_prompts.append(
                        TextTimeSeriesPrompt(ecg_label, normalized_signal.tolist())
                    )
                except Exception as e:
                    raise RuntimeError(f"Failed to create TextTimeSeriesPrompt for lead {lead_name} in file {ecg_path}: {str(e)}")
        
        if not ecg_prompts:
            raise RuntimeError(f"No ECG prompts were created for sample. ECG paths attempted: {ecg_paths}")
        
        return ecg_prompts

    def _format_sample(self, row):
        # Call parent method to get the standard formatted sample
        formatted_sample = super()._format_sample(row)
        
        # Add CoT-specific fields if they exist in the original row
        if 'rationale' in row:
            formatted_sample['rationale'] = row['rationale']
        if 'cot_question_id' in row:
            formatted_sample['cot_question_id'] = row['cot_question_id']
        if 'cot_template_id' in row:
            formatted_sample['cot_template_id'] = row['cot_template_id']
        if 'cot_question_type' in row:
            formatted_sample['cot_question_type'] = row['cot_question_type']
        
        # Add original ECG-QA fields
        if 'template_id' in row:
            formatted_sample['template_id'] = row['template_id']
        if 'question_type' in row:
            formatted_sample['question_type'] = row['question_type']
        if 'question' in row:
            formatted_sample['question'] = row['question']
        
        # Add ECG data fields
        if 'ecg_id' in row:
            formatted_sample['ecg_id'] = row['ecg_id']
        if 'ecg_paths' in row:
            formatted_sample['ecg_paths'] = row['ecg_paths']
        if 'clinical_contexts' in row:
            formatted_sample['clinical_contexts'] = row['clinical_contexts']
        
        return formatted_sample

    def _format_sample_str(self, time_series_format_function, row):
        """Override to preserve template_id and other fields needed for evaluation."""
        # Call parent method to get the basic formatted sample
        formatted_sample = super()._format_sample_str(time_series_format_function, row)
        
        # Add template_id and other fields needed for evaluation
        if 'template_id' in row:
            formatted_sample['template_id'] = row['template_id']
        if 'cot_template_id' in row:
            formatted_sample['cot_template_id'] = row['cot_template_id']
        if 'question_type' in row:
            formatted_sample['question_type'] = row['question_type']
        if 'question' in row:
            formatted_sample['question'] = row['question']
        
        return formatted_sample


if __name__ == "__main__":
    # Test the dataset with limited samples
    print("Testing ECGQACoTQADataset...")
    
    try:
        # Test with just 5 samples per split for faster testing
        dataset = ECGQACoTQADataset(split="train", EOS_TOKEN="", max_samples=5)
        dataset_val = ECGQACoTQADataset(split="validation", EOS_TOKEN="", max_samples=5)
        dataset_test = ECGQACoTQADataset(split="test", EOS_TOKEN="", max_samples=5)
        
        print(f"Dataset sizes: Train: {len(dataset)}, Validation: {len(dataset_val)}, Test: {len(dataset_test)}")
        
        # Show cache statistics
        cache_stats = ECGQACoTQADataset.get_cache_stats()
        print(f"\nCache statistics: {cache_stats}")
        
        if len(dataset) > 0:
            sample = dataset[0]
            print("\nSample keys:", sample.keys())
            print("Sample question:", sample.get("question", "N/A"))
            print("Sample answer (rationale):", sample["answer"][:200] + "..." if len(sample["answer"]) > 200 else sample["answer"])
            print("Sample question type:", sample.get("question_type", "N/A"))
            print("Sample ECG IDs:", sample.get("ecg_id", "N/A"))
            if "time_series_text" in sample:
                print("Time series prompts:", len(sample["time_series_text"]))
                if len(sample["time_series_text"]) > 0:
                    first_ts = sample["time_series_text"][0]
                    if hasattr(first_ts, 'text'):
                        print("First time series label:", first_ts.text)
                        print("First time series length:", len(first_ts.time_series))
                    else:
                        print("Time series format:", type(first_ts))
            print("Pre prompt:", sample["pre_prompt"][:100] + "..." if len(sample["pre_prompt"]) > 100 else sample["pre_prompt"])
            print("Post prompt:", sample["post_prompt"])
            
            # Show CoT-specific fields
            if 'rationale' in sample:
                print("CoT Rationale:", sample['rationale'][:100] + "..." if len(sample['rationale']) > 100 else sample['rationale'])
            if 'cot_question_id' in sample:
                print("CoT Question ID:", sample['cot_question_id'])
        
        # Test performance with processed data preloading
        print("\nTesting with processed data preloading...")
        dataset_fast = ECGQACoTQADataset(split="train", EOS_TOKEN="", max_samples=3, preload_processed_data=True)
        print(f"Fast dataset size: {len(dataset_fast)}")
        
        # Show updated cache statistics
        cache_stats_after = ECGQACoTQADataset.get_cache_stats()
        print(f"Cache statistics after preloading: {cache_stats_after}")
                
    except Exception as e:
        print(f"Error testing dataset: {e}")
        import traceback
        traceback.print_exc()<|MERGE_RESOLUTION|>--- conflicted
+++ resolved
@@ -155,8 +155,6 @@
         
         return prompt.strip()
 
-<<<<<<< HEAD
-=======
     # Class-level cache for template answers
     _template_answers_cache = None
     
@@ -190,7 +188,6 @@
                 print(f"Error loading template answers cache: {e}")
                 cls._template_answers_cache = {}
     
->>>>>>> f29ba574
     @staticmethod
     def get_possible_answers_for_template(template_id: int) -> List[str]:
         """Get possible answers for a specific template ID."""
@@ -515,6 +512,15 @@
         if 'clinical_contexts' in row:
             formatted_sample['clinical_contexts'] = row['clinical_contexts']
         
+        # Store the ground-truth answer according to ECG-QA and possible answers for this template
+        if 'answer' in row:
+            formatted_sample['correct_answer'] = row['answer']
+        if 'template_id' in row and row['template_id'] is not None:
+            try:
+                formatted_sample['possible_answers'] = ECGQACoTQADataset.get_possible_answers_for_template(row['template_id'])
+            except Exception:
+                formatted_sample['possible_answers'] = []
+        
         return formatted_sample
 
     def _format_sample_str(self, time_series_format_function, row):
@@ -531,6 +537,10 @@
             formatted_sample['question_type'] = row['question_type']
         if 'question' in row:
             formatted_sample['question'] = row['question']
+        
+        # Also include correct answer and possible answers to aid evaluation
+        if 'answer' in row:
+            formatted_sample['correct_answer'] = row['answer']
         
         return formatted_sample
 
