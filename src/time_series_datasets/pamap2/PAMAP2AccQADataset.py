--- conflicted
+++ resolved
@@ -70,44 +70,32 @@
     def _get_post_prompt(self, _row) -> str:
         activities = ", ".join(MAIN_ACTITIVIES)
         text = f"""
-<<<<<<< HEAD
-        You are given accelerometer data in all three dimensions. Your task is to classify the activity based on analysis of the data.
-
-        Instructions:
-        - Begin by analyzing the time series without assuming a specific label.
-        - Think step-by-step about what the observed patterns suggest regarding movement intensity and behavior.
-        - Write your rationale as a single, natural paragraph — do not use bullet points, numbered steps, or section headings.
-        - Do **not** mention any class label until the final sentence.
-
-        The following activities are possible: {activities}
-        
-        - Make sure that your last word is the answer. You MUST end your response with "Answer: "
-=======
         Answer ONLY with the activity label.
         The following activities are possible: {activities}
         You MUST end your response with 'Answer: <class label>'
->>>>>>> 1e3d3044
         """
         return text
-       
+
     def _get_text_time_series_prompt_list(self, row) -> List[TextTimeSeriesPrompt]:
         series = torch.tensor(
-            np.array([
-                row["time_series"]["handAcc16_1"],
-                row["time_series"]["handAcc16_2"],
-                row["time_series"]["handAcc16_3"],
-            ]),
+            np.array(
+                [
+                    row["time_series"]["handAcc16_1"],
+                    row["time_series"]["handAcc16_2"],
+                    row["time_series"]["handAcc16_3"],
+                ]
+            ),
             dtype=torch.float32,
         )
 
         # Downsampling by 2x
         # Since the PAMAP dataset has 100Hz it results in around 50 Hz which should be fine for further processing
         series = series[:, ::2]
-        #print(series.shape)
+        # print(series.shape)
 
-        #means = series.mean(dim=0, keepdim=True)  # shape: (n_series, 1)
-        #stds = series.std(dim=0, keepdim=True)  # shape: (n_series, 1)
-        #series = (series - means) / (stds + 1e-8)  # broadcasts to (n_series, length)
+        # means = series.mean(dim=0, keepdim=True)  # shape: (n_series, 1)
+        # stds = series.std(dim=0, keepdim=True)  # shape: (n_series, 1)
+        # series = (series - means) / (stds + 1e-8)  # broadcasts to (n_series, length)
 
         return [
             TextTimeSeriesPrompt(time_series_label, time_series)
