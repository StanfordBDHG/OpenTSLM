--- conflicted
+++ resolved
@@ -138,10 +138,6 @@
     axes[-1].set_xlabel("Time (samples)")
 
     plt.tight_layout()
-<<<<<<< HEAD
-
-=======
->>>>>>> c2cee999
     # Save plot to disk instead of showing it
     current_dir = os.path.dirname(os.path.abspath(__file__))
     results_dir = os.path.join(current_dir, "..", "results", "baseline", "plots")
