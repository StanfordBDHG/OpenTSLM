--- conflicted
+++ resolved
@@ -271,11 +271,7 @@
                 if isinstance(sample, dict) and 'prompt' in sample:
                     input_text = sample["prompt"]
                 else:
-<<<<<<< HEAD
-                    raise ValueError(f"Sample {idx} does not contain 'prompt' key. Make sure format_sample_str=True when loading the dataset.")
-=======
                     raise ValueError(f"Sample {sample} does not contain 'time_series' key")
->>>>>>> b6ca37fb
 
                 target_answer = sample["answer"]
                 input_text = sample["post_prompt"]
