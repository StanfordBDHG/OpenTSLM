import os
import io
import sys
import base64
from typing import Type, Callable, Dict, List, Any, Optional

import torch
from torch.utils.data import Dataset
from tqdm import tqdm
from transformers.pipelines import pipeline
import matplotlib.pyplot as plt
from time import sleep
from PIL import Image
import pandas as pd

# Add src to path
sys.path.insert(
    0, os.path.abspath(os.path.join(os.path.dirname(__file__), "..", "..", "src"))
)

# Import OpenAIPipeline
from openai_pipeline import OpenAIPipeline
from common_evaluator import CommonEvaluator


class CommonEvaluatorPlot(CommonEvaluator):
    """
    A common evaluation framework for testing LLMs on time series datasets with plot generation.
    """

    def load_model(self, model_name: str, **pipeline_kwargs) -> pipeline:
        """
        Load a model using transformers pipeline or OpenAI API.
        """
        self.current_model_name = (
            model_name  # Track the current model name for formatter selection
        )
        if model_name.startswith("openai-"):
            # Use OpenAI API
            openai_model = model_name.replace("openai-", "")
            return OpenAIPipeline(model_name=openai_model, **pipeline_kwargs)
        print(f"Loading model: {model_name}")
        print(f"Using device: {self.device}")
        # Default pipeline arguments
        default_kwargs = {
            "task": "image-text-to-text",
            "device": self.device,
            "temperature": 0.1,
        }
        default_kwargs.update(pipeline_kwargs)
        pipe = pipeline(model=model_name, **default_kwargs)
        print(f"Model loaded successfully: {model_name}")
        return pipe

    def load_dataset(
        self,
        dataset_class: Type[Dataset],
        split: str = "test",
        format_sample_str: bool = True,
        max_samples: Optional[int] = None,
        **dataset_kwargs,
    ) -> Dataset:
        """
        Load a dataset with proper formatting.
        """
        print(f"Loading dataset: {dataset_class.__name__}")
<<<<<<< HEAD

=======
>>>>>>> c2cee999
        formatter = None

        # Default dataset arguments
        default_kwargs = {
            "split": split,
            "EOS_TOKEN": "",
            "format_sample_str": format_sample_str,
            "time_series_format_function": formatter,
        }
        # Add max_samples if provided
        if max_samples is not None:
            default_kwargs["max_samples"] = max_samples

        # Update with provided kwargs
        default_kwargs.update(dataset_kwargs)

        dataset = dataset_class(**default_kwargs)
        print(f"Loaded {len(dataset)} {split} samples")

        return dataset

    def evaluate_multiple_models(
        self,
        model_names: List[str],
        dataset_classes: List[Type[Dataset]],
        evaluation_functions: Dict[str, Callable[[str, str], Dict[str, Any]]],
        plot_functions: Optional[Dict[str, Callable[[Any], str]]] = None,
        max_samples: Optional[int] = None,
        **pipeline_kwargs,
    ) -> pd.DataFrame:
        """
        Evaluate multiple models on multiple datasets with plotting support.

        Args:
            model_names: List of model names to evaluate
            dataset_classes: List of dataset classes to evaluate on
            evaluation_functions: Dictionary mapping dataset class names to evaluation functions
            plot_functions: Optional dict mapping dataset class names to plot functions
            max_samples: Maximum number of samples per evaluation
            **pipeline_kwargs: Additional arguments for model pipeline
<<<<<<< HEAD

=======
>>>>>>> c2cee999
        Returns:
            DataFrame with results for all model-dataset combinations
        """
        all_results = []

        # Generate filename once at the beginning
        import os

        current_dir = os.path.dirname(os.path.abspath(__file__))
        results_dir = os.path.join(current_dir, "..", "results", "baseline")
        os.makedirs(results_dir, exist_ok=True)
        df_filename = os.path.join(results_dir, "evaluation_results.csv")
        print(f"Results will be saved to: {df_filename}")
<<<<<<< HEAD

=======
>>>>>>> c2cee999
        # Load existing results if file exists
        existing_df = None
        if os.path.exists(df_filename):
            try:
                existing_df = pd.read_csv(df_filename)
                print(f"Found existing results file with {len(existing_df)} entries")
            except Exception as e:
                print(f"Warning: Could not read existing results file: {e}")

        for model_name in model_names:
            for dataset_class in dataset_classes:
                dataset_name = dataset_class.__name__

                if dataset_name not in evaluation_functions:
                    print(f"Warning: No evaluation function found for {dataset_name}")
                    continue

                # Check if this model-dataset combination already exists in results
                if existing_df is not None:
                    existing_result = existing_df[
                        (existing_df["model"] == model_name)
                        & (existing_df["dataset"] == dataset_name)
                    ]
                    if not existing_result.empty:
                        print(
                            f"⏭️  Skipping {model_name} on {dataset_name} (already evaluated)"
                        )
                        continue

                evaluation_function = evaluation_functions[dataset_name]
                plot_fn = None
                if plot_functions is not None and dataset_name in plot_functions:
                    plot_fn = plot_functions[dataset_name]
                else:
                    print(f"Warning: No plot function found for {dataset_name}")

                print(f"\n{'=' * 80}")
                print(f"Evaluating {model_name} on {dataset_name}")
                print(f"{'=' * 80}")

                try:
                    results = self.evaluate_model_on_dataset(
                        model_name=model_name,
                        dataset_class=dataset_class,
                        evaluation_function=evaluation_function,
                        plot_function=plot_fn,
                        max_samples=max_samples,
                        **pipeline_kwargs,
                    )

                    # Extract key metrics for DataFrame
                    row = {
                        "model": model_name,
                        "dataset": dataset_name,
                        "total_samples": results["total_samples"],
                        "successful_inferences": results["successful_inferences"],
                        "success_rate": results["success_rate"],
                    }
<<<<<<< HEAD

=======
>>>>>>> c2cee999
                    # Add specific metrics
                    if results["metrics"]:
                        for metric_name, metric_values in results["metrics"].items():
                            if isinstance(metric_values, (int, float)):
                                row[metric_name] = metric_values
                            else:
                                row[metric_name] = str(metric_values)

                    all_results.append(row)

                    # Combine with existing results and save
                    current_df = pd.DataFrame(all_results)
                    if existing_df is not None:
                        # Append new results
                        final_df = pd.concat(
                            [existing_df, current_df], ignore_index=True
                        )
                    else:
                        final_df = current_df

                    final_df.to_csv(df_filename, index=False)
                    print(f"✅ Results updated: {df_filename}")

                except Exception as e:
                    print(f"Error evaluating {model_name} on {dataset_name}: {e}")
                    all_results.append(
                        {
                            "model": model_name,
                            "dataset": dataset_name,
                            "status": "Failed",
                        }
                    )

                    # Save DataFrame even after errors
                    current_df = pd.DataFrame(all_results)
                    if existing_df is not None:
                        final_df = pd.concat(
                            [existing_df, current_df], ignore_index=True
                        )
                    else:
                        final_df = current_df
                    final_df.to_csv(df_filename, index=False)
                    print(f"⚠️  Results updated (with error): {df_filename}")
<<<<<<< HEAD

=======
>>>>>>> c2cee999
        print(f"\nFinal results saved to: {df_filename}")
        return final_df

    def evaluate_model_on_dataset(
        self,
        model_name: str,
        dataset_class: Type[Dataset],
        evaluation_function: Callable[[str, str], Dict[str, Any]],
        plot_function: Optional[Callable[[Any], str]] = None,
        max_samples: Optional[int] = None,
        **pipeline_kwargs,
    ) -> Dict[str, Any]:
        """
        Evaluate a model on a dataset using a custom evaluation function.

        Args:
            model_name: Name of the model to evaluate
            dataset_class: Dataset class to use
            evaluation_function: Function that takes (ground_truth, prediction) and returns metrics
            max_samples: Maximum number of samples to evaluate (None for all)
            **pipeline_kwargs: Additional arguments for model pipeline

        Returns:
            Dictionary containing evaluation results
        """
        print(
            f"Starting evaluation with model {model_name} on dataset {dataset_class.__name__}"
        )
        print("=" * 60)

        # Load model
        pipe = self.load_model(model_name, **pipeline_kwargs)

        # Load dataset
        dataset = self.load_dataset(
            dataset_class, format_sample_str=False, max_samples=max_samples
        )

        # Limit samples if specified
        if max_samples is not None:
            dataset_size = min(len(dataset), max_samples)
            print(f"Processing first {dataset_size} samples...")
        else:
            dataset_size = len(dataset)
            print(f"Processing all {dataset_size} samples...")
<<<<<<< HEAD

=======
>>>>>>> c2cee999
        # Initialize tracking
        total_samples = 0
        successful_inferences = 0
        all_metrics = []
        results = []
        first_error_printed = False  # Track if we've printed the first error

        print("\nRunning inference...")
        print("=" * 80)

        # Get max_new_tokens for generation (default 1000)
        max_new_tokens = pipeline_kwargs.pop("max_new_tokens", 1000)

        for idx in tqdm(range(dataset_size), desc="Processing samples"):
            try:
                sample = dataset[idx]
                plot_data = None

                if isinstance(sample, dict) and "time_series" in sample:
                    plot_data = plot_function(sample["time_series"])
                else:
                    raise ValueError(
                        f"Sample {sample} does not contain 'time_series' key"
                    )

                target_answer = sample["answer"]
                input_text = sample["pre_prompt"] + sample["post_prompt"]

                # Generate prediction
                if isinstance(pipe, OpenAIPipeline):
                    outputs = pipe(
                        input_text,
                        max_new_tokens=max_new_tokens,
                        return_full_text=False,
                        plot_data=plot_data,
                    )
                else:  # For Hugging Face pipelines, convert plot_data (base64) to PIL and pass via images
                    try:
                        img_bytes = base64.b64decode(plot_data)
                        img = Image.open(io.BytesIO(img_bytes)).convert("RGB")

                        # Check if this is a pretrained model (pt) vs instruction-tuned (it)
                        if "pt" in model_name.lower() and "gemma" in model_name.lower():
                            # For pretrained Gemma models, use model and processor directly
                            # to avoid pipeline issues with chat templates

                            try:
                                outputs = pipe(
                                    text=f"{sample['pre_prompt']} <start_of_image> {sample['post_prompt']}",
                                    images=img,
                                    max_new_tokens=max_new_tokens,
                                    return_full_text=False,
                                )
                            except Exception as e:
                                raise RuntimeError(
                                    f"Failed to call pretrained pipeline: {e}"
                                )
                        else:
                            # For instruction-tuned models, use chat template format
                            messages = [
                                {
                                    "role": "user",
                                    "content": [
                                        {"type": "image", "image": img},
                                        {"type": "text", "text": input_text},
                                    ],
                                }
                            ]
                            outputs = pipe(
                                text=messages,
                                max_new_tokens=max_new_tokens,
                                return_full_text=False,
                            )
                    except Exception as e:
                        raise RuntimeError(f"Failed to decode plot image: {e}")

                # Extract generated text
                if outputs and len(outputs) > 0:
                    generated_text = outputs[0]["generated_text"].strip()
                    successful_inferences += 1

                    # Evaluate using custom function (optionally with sample)
                    try:
                        import inspect

                        sig = inspect.signature(evaluation_function)
                        if len(sig.parameters) >= 3:
                            metrics = evaluation_function(
                                target_answer, generated_text, sample
                            )
                        else:
                            metrics = evaluation_function(target_answer, generated_text)
                    except Exception:
                        # Fallback to 2-arg call
                        metrics = evaluation_function(target_answer, generated_text)
                    all_metrics.append(metrics)
<<<<<<< HEAD

=======
>>>>>>> c2cee999
                    # Store detailed results
                    result = {
                        "sample_idx": idx,
                        "input_text": input_text,
                        "target_answer": target_answer,
                        "generated_answer": generated_text,
                        "metrics": metrics,
                    }
                    results.append(result)
<<<<<<< HEAD

=======
>>>>>>> c2cee999
                    # Print progress for first few samples
                    if idx < 10:
                        print(f"\nSAMPLE {idx + 1}:")
                        print(f"PROMPT: {input_text}...")
                        print(f"TARGET: {target_answer}")
                        print(f"PREDICTION: {generated_text}")
                        print(f"METRICS: {metrics}")
                        print("=" * 80)

                    # Print first error for debugging
                    if not first_error_printed and metrics.get("accuracy", 1) == 0:
                        print(f"\n❌ FIRST ERROR (Sample {idx + 1}):")
                        print(f"TARGET: {target_answer}")
                        print(f"PREDICTION: {generated_text}")
                        print("=" * 80)
                        first_error_printed = True
                else:
                    raise ValueError(f"Unexpectedly found empty outputs")

                total_samples += 1

                # Save results every 100 samples
                if total_samples % 50 == 0:
                    # Calculate current aggregate metrics
                    current_aggregate_metrics = (
                        self._aggregate_metrics(all_metrics) if all_metrics else {}
                    )
                    current_success_rate = (
                        successful_inferences / total_samples
                        if total_samples > 0
                        else 0.0
                    )

                    # Prepare intermediate results
                    intermediate_results = {
                        "model_name": model_name,
                        "dataset_name": dataset_class.__name__,
                        "total_samples": total_samples,
                        "successful_inferences": successful_inferences,
                        "success_rate": current_success_rate,
                        "metrics": current_aggregate_metrics,
                        "detailed_results": results,
                    }

                    # Save intermediate results
                    self._save_results(intermediate_results)
                    print(
                        f"💾 Intermediate results saved after {total_samples} samples"
                    )

            except Exception as e:
                print(f"Error processing sample {idx}: {e}")
                total_samples += 1
                continue
<<<<<<< HEAD

=======
>>>>>>> c2cee999
        # Calculate aggregate metrics
        if successful_inferences > 0:
            # Aggregate metrics across all samples
            aggregate_metrics = self._aggregate_metrics(all_metrics)

            # Calculate success rate
            success_rate = successful_inferences / total_samples

            # Prepare final results
            final_results = {
                "model_name": model_name,
                "dataset_name": dataset_class.__name__,
                "total_samples": total_samples,
                "successful_inferences": successful_inferences,
                "success_rate": success_rate,
                "metrics": aggregate_metrics,
                "detailed_results": results,
            }

            # Print summary
            self._print_summary(final_results)

            # Save results
            self._save_results(final_results)

            return final_results
        else:
            print("❌ No successful inferences completed!")
            return {
                "model_name": model_name,
                "dataset_name": dataset_class.__name__,
                "total_samples": total_samples,
                "successful_inferences": 0,
                "success_rate": 0.0,
                "metrics": {},
                "detailed_results": [],
            }<|MERGE_RESOLUTION|>--- conflicted
+++ resolved
@@ -64,10 +64,6 @@
         Load a dataset with proper formatting.
         """
         print(f"Loading dataset: {dataset_class.__name__}")
-<<<<<<< HEAD
-
-=======
->>>>>>> c2cee999
         formatter = None
 
         # Default dataset arguments
@@ -108,10 +104,6 @@
             plot_functions: Optional dict mapping dataset class names to plot functions
             max_samples: Maximum number of samples per evaluation
             **pipeline_kwargs: Additional arguments for model pipeline
-<<<<<<< HEAD
-
-=======
->>>>>>> c2cee999
         Returns:
             DataFrame with results for all model-dataset combinations
         """
@@ -125,10 +117,6 @@
         os.makedirs(results_dir, exist_ok=True)
         df_filename = os.path.join(results_dir, "evaluation_results.csv")
         print(f"Results will be saved to: {df_filename}")
-<<<<<<< HEAD
-
-=======
->>>>>>> c2cee999
         # Load existing results if file exists
         existing_df = None
         if os.path.exists(df_filename):
@@ -187,10 +175,6 @@
                         "successful_inferences": results["successful_inferences"],
                         "success_rate": results["success_rate"],
                     }
-<<<<<<< HEAD
-
-=======
->>>>>>> c2cee999
                     # Add specific metrics
                     if results["metrics"]:
                         for metric_name, metric_values in results["metrics"].items():
@@ -234,10 +218,6 @@
                         final_df = current_df
                     final_df.to_csv(df_filename, index=False)
                     print(f"⚠️  Results updated (with error): {df_filename}")
-<<<<<<< HEAD
-
-=======
->>>>>>> c2cee999
         print(f"\nFinal results saved to: {df_filename}")
         return final_df
 
@@ -283,10 +263,6 @@
         else:
             dataset_size = len(dataset)
             print(f"Processing all {dataset_size} samples...")
-<<<<<<< HEAD
-
-=======
->>>>>>> c2cee999
         # Initialize tracking
         total_samples = 0
         successful_inferences = 0
@@ -383,10 +359,6 @@
                         # Fallback to 2-arg call
                         metrics = evaluation_function(target_answer, generated_text)
                     all_metrics.append(metrics)
-<<<<<<< HEAD
-
-=======
->>>>>>> c2cee999
                     # Store detailed results
                     result = {
                         "sample_idx": idx,
@@ -396,10 +368,6 @@
                         "metrics": metrics,
                     }
                     results.append(result)
-<<<<<<< HEAD
-
-=======
->>>>>>> c2cee999
                     # Print progress for first few samples
                     if idx < 10:
                         print(f"\nSAMPLE {idx + 1}:")
@@ -454,10 +422,6 @@
                 print(f"Error processing sample {idx}: {e}")
                 total_samples += 1
                 continue
-<<<<<<< HEAD
-
-=======
->>>>>>> c2cee999
         # Calculate aggregate metrics
         if successful_inferences > 0:
             # Aggregate metrics across all samples
