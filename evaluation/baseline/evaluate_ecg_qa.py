--- conflicted
+++ resolved
@@ -30,14 +30,10 @@
         return ""
     return label.lower().strip().rstrip(".,!?;:")
 
-<<<<<<< HEAD
-def evaluate_ecg_metrics(ground_truth: str, prediction: str, sample: Dict[str, Any] | None = None) -> Dict[str, Any]:
-=======
 
 def evaluate_ecg_metrics(
     ground_truth: str, prediction: str, sample: Dict[str, Any] | None = None
 ) -> Dict[str, Any]:
->>>>>>> 1cee5e62
     """
     Evaluate ECG-QA CoT predictions using per-template answers from CSV.
     Normalization matches the parser in evaluation/opentslm/ecg_qa_cot/parse_ecg_qa_cot_data.py.
