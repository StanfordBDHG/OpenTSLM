#
# This source file is part of the OpenTSLM open-source project
#
# SPDX-FileCopyrightText: 2025 Stanford University, ETH Zurich, and the project authors (see CONTRIBUTORS.md)
#
# SPDX-License-Identifier: MIT
#

import json
import os
import io
import re
import sys
import base64
from typing import Type, Callable, Dict, List, Any, Optional

import numpy as np
import pandas as pd
import torch
from torch.utils.data import Dataset
from tqdm import tqdm
from transformers.pipelines import pipeline
import matplotlib.pyplot as plt
from time import sleep

# Add src to path
sys.path.insert(
    0, os.path.abspath(os.path.join(os.path.dirname(__file__), "..", "..", "src"))
)

# Import OpenAIPipeline
from openai_pipeline import OpenAIPipeline


class CommonEvaluator:
    """
    A common evaluation framework for testing LLMs on time series datasets.
    """

    def __init__(self, device: Optional[str] = None):
        """
        Initialize the evaluator.

        Args:
            device: Device to use for inference ('cuda', 'mps', 'cpu', or None for auto)
        """
        self.device = device or self._get_best_device()

        if self.device == "mps":
            print(
                "⚠️ Warning!! MPS is available but not recommended for evaluation. Many LLMs do not produce reasonable output!"
            )
            print(
                "⚠️ Warning!! MPS is available but not recommended for evaluation. Many LLMs do not produce reasonable output!"
            )
            print("⚠️ Better use CPU or CUDA for evaluation.")
            sleep(10)

    def _get_best_device(self) -> str:
        """Get the best available device."""
        if torch.cuda.is_available():
            return "cuda"
        elif torch.backends.mps.is_available():
            return "mps"
        else:
            return "cpu"

    def load_model(self, model_name: str, **pipeline_kwargs) -> pipeline:
        """
        Load a model using transformers pipeline or OpenAI API.
        """
        self.current_model_name = (
            model_name  # Track the current model name for formatter selection
        )
        if model_name.startswith("openai-"):
            # Use OpenAI API
            openai_model = model_name.replace("openai-", "")
            return OpenAIPipeline(model_name=openai_model, **pipeline_kwargs)
        print(f"Loading model: {model_name}")
        print(f"Using device: {self.device}")
        # Default pipeline arguments
        default_kwargs = {
            "task": "text-generation",
            "device": self.device,
            "temperature": 0.1,
        }
        default_kwargs.update(pipeline_kwargs)
        pipe = pipeline(model=model_name, **default_kwargs)
        print(f"Model loaded successfully: {model_name}")
        return pipe

    def load_dataset(
        self,
        dataset_class: Type[Dataset],
        split: str = "test",
        format_sample_str: bool = True,
        max_samples: Optional[int] = None,
        **dataset_kwargs,
    ) -> Dataset:
        """
        Load a dataset with proper formatting.
        """
        print(f"Loading dataset: {dataset_class.__name__}")

        # Import the gruver formatters
        from gruver_llmtime_tokenizer import gpt_formatter, llama_formatter

        # Choose formatter based on model type
        model_name = getattr(self, "current_model_name", None)
        if model_name is None and "model_name" in dataset_kwargs:
            model_name = dataset_kwargs["model_name"]
        if model_name is not None:
            if model_name.startswith("openai-") or "gpt" in model_name.lower():
                formatter = gpt_formatter
                print(f"Using GPT formatter for model: {model_name}")
            elif "llama" in model_name.lower():
                formatter = llama_formatter
                print(f"Using Llama formatter for model: {model_name}")
            else:
                print(f"Defaulting to Llama formatter for model: {model_name}")

                formatter = llama_formatter
        else:
            formatter = llama_formatter

        # Default dataset arguments
        default_kwargs = {
            "split": split,
            "EOS_TOKEN": "",
            "format_sample_str": format_sample_str,
            "time_series_format_function": formatter,
        }

        # Add max_samples if provided
        if max_samples is not None:
            default_kwargs["max_samples"] = max_samples

        # Update with provided kwargs
        default_kwargs.update(dataset_kwargs)

        dataset = dataset_class(**default_kwargs)
        print(f"Loaded {len(dataset)} {split} samples")

        return dataset

    def evaluate_model_on_dataset(
        self,
        model_name: str,
        dataset_class: Type[Dataset],
        evaluation_function: Callable[[str, str], Dict[str, Any]],
        max_samples: Optional[int] = None,
        use_plot: bool = False,
        **pipeline_kwargs,
    ) -> Dict[str, Any]:
        """
        Evaluate a model on a dataset using a custom evaluation function.

        Args:
            model_name: Name of the model to evaluate
            dataset_class: Dataset class to use
            evaluation_function: Function that takes (ground_truth, prediction) and returns metrics
            max_samples: Maximum number of samples to evaluate (None for all)
            **pipeline_kwargs: Additional arguments for model pipeline

        Returns:
            Dictionary containing evaluation results
        """
        print(
            f"Starting evaluation with model {model_name} on dataset {dataset_class.__name__}"
        )
        print("=" * 60)

        # Load model
        pipe = self.load_model(model_name, **pipeline_kwargs)

        # Load dataset
        dataset = self.load_dataset(dataset_class, max_samples=max_samples)

        # Check for existing results to resume from
        existing_count = self._get_existing_results_count(
            model_name, dataset_class.__name__
        )
        start_idx = existing_count

        # Limit samples if specified
        if max_samples is not None:
            dataset_size = min(len(dataset), max_samples)
            print(f"Processing samples {start_idx} to {dataset_size}...")
        else:
            dataset_size = len(dataset)
            print(f"Processing samples {start_idx} to {dataset_size}...")

        if start_idx >= dataset_size:
            print(f"✅ All {dataset_size} samples already processed!")
            return self._consolidate_jsonl_results(model_name, dataset_class.__name__)

        # Initialize tracking
        total_samples = dataset_size
        successful_inferences = existing_count  # Start with existing count
        all_metrics = []
        results = []
        first_error_printed = False  # Track if we've printed the first error

        print("\nRunning inference...")
        print("=" * 80)

        # Get max_new_tokens for generation (default 1000)
        max_new_tokens = pipeline_kwargs.pop("max_new_tokens", 1000)

        # Load existing metrics if resuming
        if start_idx > 0:
            print(f"📂 Loading existing results from {start_idx} completed samples...")
            jsonl_file = self._get_jsonl_file_path(model_name, dataset_class.__name__)
            if os.path.exists(jsonl_file):
                with open(jsonl_file, "r") as f:
                    for line in f:
                        if line.strip():
                            result = json.loads(line.strip())
                            all_metrics.append(result["metrics"])
                            results.append(result)

        # Process each sample starting from where we left off
        for idx in tqdm(range(start_idx, dataset_size), desc="Processing samples"):
            try:
                sample = dataset[idx]
                plot_data = None

                # Clean up prompt for TSQADataset (if needed)
                if use_plot and hasattr(sample, "get") and sample.get("prompt"):
                    plot_data = self.get_plot_from_prompt(sample["prompt"])
                    pattern = r"The following is the accelerometer data on the [xyz]-axis\n([\-0-9, ]+)"
                    sample["prompt"] = re.sub(pattern, "", sample["prompt"])

                # Clean up prompt for TSQADataset (if needed)
                if hasattr(sample, "get") and sample.get("prompt"):
                    pattern = r"This is the time series, it has mean (-?\d+\.\d{4}) and std (-?\d+\.\d{4})\."
                    replacement = "This is the time series:"
                    sample["prompt"] = re.sub(pattern, replacement, sample["prompt"])

                # Create input text
                input_text = sample["prompt"]
                target_answer = sample["answer"]

                # Generate prediction
                outputs = pipe(
                    input_text,
                    max_new_tokens=max_new_tokens,
                    return_full_text=False,
                    plot_data=plot_data,
                )

                # Extract generated text
                if outputs and len(outputs) > 0:
                    generated_text = outputs[0]["generated_text"].strip()
                    successful_inferences += 1

                    # Evaluate using custom function (optionally with sample)
                    try:
                        import inspect

                        sig = inspect.signature(evaluation_function)
                        if len(sig.parameters) >= 3:
                            metrics = evaluation_function(
                                target_answer, generated_text, sample
                            )
                        else:
                            metrics = evaluation_function(target_answer, generated_text)
                    except Exception:
                        # Fallback to 2-arg call
                        metrics = evaluation_function(target_answer, generated_text)
                    all_metrics.append(metrics)

                    # Store detailed results
                    result = {
                        "sample_idx": idx,
                        "input_text": input_text,
                        "target_answer": target_answer,
                        "generated_answer": generated_text,
                        "metrics": metrics,
                    }
                    # Include template_id if present in sample for downstream analysis
                    if isinstance(sample, dict) and "template_id" in sample:
                        result["template_id"] = sample["template_id"]
                    results.append(result)

                    # Save individual result immediately to prevent data loss
                    self._save_individual_result(
                        result, model_name, dataset_class.__name__
                    )

                    # Print progress for first few samples
                    if idx < 10:
                        print(f"\nSAMPLE {idx + 1}:")
                        print(f"PROMPT: {input_text}...")
                        print(f"TARGET: {target_answer}")
                        print(f"PREDICTION: {generated_text}")
                        print(f"METRICS: {metrics}")
                        print("=" * 80)

                    # Print first error for debugging
                    if not first_error_printed and metrics.get("accuracy", 1) == 0:
                        print(f"\n❌ FIRST ERROR (Sample {idx + 1}):")
                        print(f"TARGET: {target_answer}")
                        print(f"PREDICTION: {generated_text}")
                        print("=" * 80)
                        first_error_printed = True
<<<<<<< HEAD

                # total_samples is already set to dataset_size, no need to increment

=======
>>>>>>> 0b60c37d
            except Exception as e:
                print(f"Error processing sample {idx}: {e}")
                continue

        # Calculate aggregate metrics
        if successful_inferences > 0:
            # Aggregate metrics across all samples
            aggregate_metrics = self._aggregate_metrics(all_metrics)

            # Calculate success rate
            success_rate = successful_inferences / total_samples

            # Prepare final results
            final_results = {
                "model_name": model_name,
                "dataset_name": dataset_class.__name__,
                "total_samples": total_samples,
                "successful_inferences": successful_inferences,
                "success_rate": success_rate,
                "metrics": aggregate_metrics,
                "detailed_results": results,
            }

            # Print summary
            self._print_summary(final_results)

            # Consolidate JSONL results into final JSON file
            consolidated_file = self._consolidate_jsonl_results(
                model_name, dataset_class.__name__
            )
            if consolidated_file:
                # Update the consolidated file with correct total_samples
                with open(consolidated_file, "r") as f:
                    consolidated_data = json.load(f)
                consolidated_data["total_samples"] = total_samples
                consolidated_data["success_rate"] = success_rate
                with open(consolidated_file, "w") as f:
                    json.dump(consolidated_data, f, indent=2)

            return final_results
        else:
            print("❌ No successful inferences completed!")
            return {
                "model_name": model_name,
                "dataset_name": dataset_class.__name__,
                "total_samples": total_samples,
                "successful_inferences": 0,
                "success_rate": 0.0,
                "metrics": {},
                "detailed_results": [],
            }

    def _aggregate_metrics(self, metrics_list: List[Dict[str, Any]]) -> Dict[str, Any]:
        """
        Aggregate metrics across all samples.

        Args:
            metrics_list: List of metric dictionaries

        Returns:
            Aggregated metrics
        """
        if not metrics_list:
            return {}

        # Get all unique metric keys
        all_keys = set()
        for metrics in metrics_list:
            all_keys.update(metrics.keys())

        aggregated = {}
        for key in all_keys:
            values = [metrics.get(key, 0) for metrics in metrics_list]
            if all(isinstance(v, (int, float)) for v in values):
                # Calculate overall accuracy/percentage
                accuracy = np.mean(values) * 100
                aggregated[key] = accuracy
            else:
                # For non-numeric metrics, just count occurrences
                aggregated[key] = {
                    "values": values,
                    "count": len(values),
                }

        return aggregated

    def _print_summary(self, results: Dict[str, Any]):
        """Print evaluation summary."""
        print("\n" + "=" * 80)
        print("EVALUATION RESULTS")
        print("=" * 80)
        print(f"Model: {results['model_name']}")
        print(f"Dataset: {results['dataset_name']}")
        print(f"Total samples processed: {results['total_samples']}")
        print(f"Successful inferences: {results['successful_inferences']}")
        print(f"Success rate: {results['success_rate']:.2%}")

        if results["metrics"]:
            print("\nAggregated Metrics:")
            for metric_name, metric_values in results["metrics"].items():
                if isinstance(metric_values, (int, float)):
                    print(f"  {metric_name}: {metric_values:.1f}%")
                else:
                    print(f"  {metric_name}: {metric_values}")

    def _save_results(self, results: Dict[str, Any]):
        """Save detailed results to file."""
        import os

        current_dir = os.path.dirname(os.path.abspath(__file__))
        detailed_dir = os.path.join(
            current_dir, "..", "results", "baseline", "detailed"
        )
        os.makedirs(detailed_dir, exist_ok=True)
        normalized_model_id = re.sub(r"[^a-z0-9]", "-", results["model_name"].lower())
        normalized_dataset_name = re.sub(
            r"[^a-z0-9]", "-", results["dataset_name"].lower()
        )
        results_file = os.path.join(
            detailed_dir,
            f"evaluation_results_{normalized_model_id}_{normalized_dataset_name}.json",
        )

        with open(results_file, "w") as f:
            json.dump(results, f, indent=2)

        print(f"\nDetailed results saved to: {results_file}")

    def _save_individual_result(
        self, result: Dict[str, Any], model_name: str, dataset_name: str
    ):
        """Save individual result incrementally to prevent data loss."""
        import os

        current_dir = os.path.dirname(os.path.abspath(__file__))
        detailed_dir = os.path.join(
            current_dir, "..", "results", "baseline", "detailed"
        )
        os.makedirs(detailed_dir, exist_ok=True)
        normalized_model_id = re.sub(r"[^a-z0-9]", "-", model_name.lower())
        normalized_dataset_name = re.sub(r"[^a-z0-9]", "-", dataset_name.lower())
        results_file = os.path.join(
            detailed_dir,
            f"evaluation_results_{normalized_model_id}_{normalized_dataset_name}.jsonl",
        )

        # Append individual result as JSONL
        with open(results_file, "a") as f:
            json.dump(result, f)
            f.write("\n")

    def _consolidate_jsonl_results(self, model_name: str, dataset_name: str) -> str:
        """Consolidate JSONL results into final JSON file."""
        import os

        current_dir = os.path.dirname(os.path.abspath(__file__))
        detailed_dir = os.path.join(
            current_dir, "..", "results", "baseline", "detailed"
        )
        normalized_model_id = re.sub(r"[^a-z0-9]", "-", model_name.lower())
        normalized_dataset_name = re.sub(r"[^a-z0-9]", "-", dataset_name.lower())

        jsonl_file = os.path.join(
            detailed_dir,
            f"evaluation_results_{normalized_model_id}_{normalized_dataset_name}.jsonl",
        )
        json_file = os.path.join(
            detailed_dir,
            f"evaluation_results_{normalized_model_id}_{normalized_dataset_name}.json",
        )

        # Read all JSONL results
        individual_results = []
        if os.path.exists(jsonl_file):
            with open(jsonl_file, "r") as f:
                for line in f:
                    if line.strip():
                        individual_results.append(json.loads(line.strip()))

        # Create consolidated results structure
        if individual_results:
            # Calculate aggregate metrics
            all_metrics = [result["metrics"] for result in individual_results]
            aggregate_metrics = self._aggregate_metrics(all_metrics)

            # Calculate success rate
            successful_inferences = len(individual_results)
            total_samples = len(individual_results)  # This will be updated by caller

            consolidated_results = {
                "model_name": model_name,
                "dataset_name": dataset_name,
                "total_samples": total_samples,
                "successful_inferences": successful_inferences,
                "success_rate": successful_inferences / total_samples
                if total_samples > 0
                else 0.0,
                "metrics": aggregate_metrics,
                "detailed_results": individual_results,
            }

            # Save consolidated results
            with open(json_file, "w") as f:
                json.dump(consolidated_results, f, indent=2)

            print(f"\nConsolidated results saved to: {json_file}")
            return json_file

        return None

    def _get_existing_results_count(self, model_name: str, dataset_name: str) -> int:
        """Get count of existing results from JSONL file for resuming interrupted evaluations."""
        import os

        current_dir = os.path.dirname(os.path.abspath(__file__))
        detailed_dir = os.path.join(
            current_dir, "..", "results", "baseline", "detailed"
        )
        normalized_model_id = re.sub(r"[^a-z0-9]", "-", model_name.lower())
        normalized_dataset_name = re.sub(r"[^a-z0-9]", "-", dataset_name.lower())
        jsonl_file = os.path.join(
            detailed_dir,
            f"evaluation_results_{normalized_model_id}_{normalized_dataset_name}.jsonl",
        )

        if os.path.exists(jsonl_file):
            count = 0
            with open(jsonl_file, "r") as f:
                for line in f:
                    if line.strip():
                        count += 1
            return count
        return 0

    def _get_jsonl_file_path(self, model_name: str, dataset_name: str) -> str:
        """Get the JSONL file path for a model-dataset combination."""
        import os

        current_dir = os.path.dirname(os.path.abspath(__file__))
        detailed_dir = os.path.join(
            current_dir, "..", "results", "baseline", "detailed"
        )
        normalized_model_id = re.sub(r"[^a-z0-9]", "-", model_name.lower())
        normalized_dataset_name = re.sub(r"[^a-z0-9]", "-", dataset_name.lower())
        return os.path.join(
            detailed_dir,
            f"evaluation_results_{normalized_model_id}_{normalized_dataset_name}.jsonl",
        )

    def evaluate_multiple_models(
        self,
        model_names: List[str],
        dataset_classes: List[Type[Dataset]],
        evaluation_functions: Dict[str, Callable[[str, str], Dict[str, Any]]],
        max_samples: Optional[int] = None,
        **pipeline_kwargs,
    ) -> pd.DataFrame:
        """
        Evaluate multiple models on multiple datasets.

        Args:
            model_names: List of model names to evaluate
            dataset_classes: List of dataset classes to evaluate on
            evaluation_functions: Dictionary mapping dataset class names to evaluation functions
            max_samples: Maximum number of samples per evaluation
            **pipeline_kwargs: Additional arguments for model pipeline

        Returns:
            DataFrame with results for all model-dataset combinations
        """
        all_results = []

        # Generate filename once at the beginning
        import os

        current_dir = os.path.dirname(os.path.abspath(__file__))
        results_dir = os.path.join(current_dir, "..", "results", "baseline")
        os.makedirs(results_dir, exist_ok=True)
        df_filename = os.path.join(results_dir, "evaluation_results.csv")
        print(f"Results will be saved to: {df_filename}")

        # Load existing results if file exists
        existing_df = None
        if os.path.exists(df_filename):
            try:
                existing_df = pd.read_csv(df_filename)
                print(f"Found existing results file with {len(existing_df)} entries")
            except Exception as e:
                print(f"Warning: Could not read existing results file: {e}")

        for model_name in model_names:
            for dataset_class in dataset_classes:
                dataset_name = dataset_class.__name__

                if dataset_name not in evaluation_functions:
                    print(f"Warning: No evaluation function found for {dataset_name}")
                    continue

                # Check if this model-dataset combination already exists in results
                if existing_df is not None:
                    existing_result = existing_df[
                        (existing_df["model"] == model_name)
                        & (existing_df["dataset"] == dataset_name)
                    ]
                    if not existing_result.empty:
                        print(
                            f"⏭️  Skipping {model_name} on {dataset_name} (already evaluated)"
                        )
                        continue

                evaluation_function = evaluation_functions[dataset_name]

                print(f"\n{'=' * 80}")
                print(f"Evaluating {model_name} on {dataset_name}")
                print(f"{'=' * 80}")

                try:
                    results = self.evaluate_model_on_dataset(
                        model_name=model_name,
                        dataset_class=dataset_class,
                        evaluation_function=evaluation_function,
                        max_samples=max_samples,
                        use_plot=False,
                        **pipeline_kwargs,
                    )

                    # Extract key metrics for DataFrame
                    row = {
                        "model": model_name,
                        "dataset": dataset_name,
                        "total_samples": results["total_samples"],
                        "successful_inferences": results["successful_inferences"],
                        "success_rate": results["success_rate"],
                    }

                    # Add specific metrics
                    if results["metrics"]:
                        for metric_name, metric_values in results["metrics"].items():
                            if isinstance(metric_values, (int, float)):
                                row[metric_name] = metric_values
                            else:
                                row[metric_name] = str(metric_values)

                    all_results.append(row)

                    # Combine with existing results and save
                    current_df = pd.DataFrame(all_results)
                    if existing_df is not None:
                        # Append new results
                        final_df = pd.concat(
                            [existing_df, current_df], ignore_index=True
                        )
                    else:
                        final_df = current_df

                    final_df.to_csv(df_filename, index=False)
                    print(f"✅ Results updated: {df_filename}")

                except Exception as e:
                    print(f"Error evaluating {model_name} on {dataset_name}: {e}")
                    all_results.append(
                        {
                            "model": model_name,
                            "dataset": dataset_name,
                            "status": "Failed",
                        }
                    )

                    # Save DataFrame even after errors
                    current_df = pd.DataFrame(all_results)
                    if existing_df is not None:
                        final_df = pd.concat(
                            [existing_df, current_df], ignore_index=True
                        )
                    else:
                        final_df = current_df
                    final_df.to_csv(df_filename, index=False)
                    print(f"⚠️  Results updated (with error): {df_filename}")

        print(f"\nFinal results saved to: {df_filename}")
        return final_df

    def get_plot_from_prompt(self, prompt: str):
        """
        Parse time series data from the prompt and return a base64 image.
        """
        # Parse the time series data from the prompt
        time_series_data = []

        # Extract data for each axis using regex
        axes = ["x-axis", "y-axis", "z-axis"]
        for axis in axes:
            pattern = f"accelerometer data on the {axis}\\n([\\-0-9, ]+)"
            match = re.search(pattern, prompt.lower())
            if match:
                # Extract the data and convert to a list of integers
                data_str = match.group(1).strip()
                data_str = data_str.replace(" ", "")
                data = [int(val.strip()) for val in data_str.split(",") if val.strip()]
                time_series_data.append(data)

        # Create the plot
        num_series = len(time_series_data)
        fig, axes = plt.subplots(
            num_series, 1, figsize=(10, 4 * num_series), sharex=True
        )
        # If there's only one series, axes won't be an array
        if num_series == 1:
            axes = [axes]

        # Plot each time series in its own subplot
        axis_names = {0: "X-axis", 1: "Y-axis", 2: "Z-axis"}
        for i, series in enumerate(time_series_data):
            axes[i].plot(series, marker="o", linestyle="-", markersize=0)
            axes[i].grid(True, alpha=0.3)
            axes[i].set_title(f"Accelerometer - {axis_names.get(i)}")

        plt.tight_layout()

        # Convert plot to base64 image
        img_buffer = io.BytesIO()
        plt.savefig(img_buffer, format="png", bbox_inches="tight", dpi=100)
        plt.close()
        img_buffer.seek(0)
        image_data = base64.b64encode(img_buffer.getvalue()).decode("utf-8")
        return image_data<|MERGE_RESOLUTION|>--- conflicted
+++ resolved
@@ -304,12 +304,6 @@
                         print(f"PREDICTION: {generated_text}")
                         print("=" * 80)
                         first_error_printed = True
-<<<<<<< HEAD
-
-                # total_samples is already set to dataset_size, no need to increment
-
-=======
->>>>>>> 0b60c37d
             except Exception as e:
                 print(f"Error processing sample {idx}: {e}")
                 continue
@@ -504,9 +498,9 @@
                 "dataset_name": dataset_name,
                 "total_samples": total_samples,
                 "successful_inferences": successful_inferences,
-                "success_rate": successful_inferences / total_samples
-                if total_samples > 0
-                else 0.0,
+                "success_rate": (
+                    successful_inferences / total_samples if total_samples > 0 else 0.0
+                ),
                 "metrics": aggregate_metrics,
                 "detailed_results": individual_results,
             }
