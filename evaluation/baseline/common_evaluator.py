--- conflicted
+++ resolved
@@ -13,12 +13,8 @@
 from torch.utils.data import Dataset
 from tqdm import tqdm
 from transformers.pipelines import pipeline
-<<<<<<< HEAD
 import matplotlib.pyplot as plt
-
-=======
 from time import sleep
->>>>>>> 002c699e
 
 # Add src to path
 sys.path.insert(
