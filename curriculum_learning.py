import sys
import os
sys.path.insert(0, os.path.abspath(os.path.join(os.path.dirname(__file__), "src")))

import json
import os as _os
import argparse
from typing import List, Optional, Dict, Any, Callable
from time_series_datasets.TSQADataset import TSQADataset
from time_series_datasets.m4.M4QADataset import M4QADataset
from time_series_datasets.sleep.SleepEDFCoTQADataset import SleepEDFCoTQADataset
from time_series_datasets.har_cot.HARCoTQADataset import HARCoTQADataset
from time_series_datasets.ecg_qa.ECGQACoTQADataset import ECGQACoTQADataset
from time_series_datasets.util import (
    extend_time_series_to_match_patch_size_and_aggregate,
)
import torch
import torch.distributed as dist
from torch.optim import AdamW
from torch.nn.utils import clip_grad_norm_
from torch.utils.data import ConcatDataset, DataLoader, Dataset
from torch.utils.data.distributed import DistributedSampler
from torch.nn.parallel import DistributedDataParallel as DDP
from torch.distributed.fsdp import FullyShardedDataParallel as FSDP
from torch.distributed.fsdp import (
    CPUOffload,
    MixedPrecision,
    ShardingStrategy,
    BackwardPrefetch,
    FullStateDictConfig,
    StateDictType,
)
from tqdm.auto import tqdm
from transformers import get_linear_schedule_with_warmup

from model.encoder.TransformerCNNEncoder import TransformerCNNEncoder
from model.llm.EmbedHealthFlamingo import EmbedHealthFlamingo
from model.llm.EmbedHealthSP import EmbedHealthSP
from model.projector.MLPProjector import MLPProjector
import datetime
from logger import get_logger, set_global_verbose

from model_config import (
    BATCH_SIZE,
    EARLY_STOP_PAT,
    GRAD_CLIP_NORM,
    LR_ENCODER,
    LR_PROJECTOR,
    NUM_EPOCHS,
    PATCH_SIZE,
    WARMUP_FRAC,
    WEIGHT_DECAY,
)


# Global stage configuration - users can modify this to mix and match stages
CURRICULUM_STAGES = ["stage1_mcq", "stage2_captioning", "stage3_cot", "stage4_sleep_cot", "stage5_ecg_cot"]


class CurriculumTrainer:
    """
    Curriculum learning trainer for EmbedHealth models.
    Trains models stage by stage with shared training logic.
    While this may look like a lot of code, it's actually quite modular.
    We simply train either EmbedHealthSP or EmbedHealthFlamingo, both using the same training loop.
    We train across different stages:
    - stage1_mcq: Trains the model on a time-series MCQ dataset (TSQA)
    - stage2_captioning: Trains the model on a time-series captioning dataset (M4 time series captioning)
    - stage3_cot: Trains the model on a chain-of-thought reasoning dataset (PAMAP2 CoT)
    - stage4_sleep_cot: Trains the model on sleep stage classification with chain-of-thought reasoning
    - stage5_ecg_cot: Trains the model on ECG QA with chain-of-thought reasoning

    Features:
    - Automatic loss history tracking saved to loss_history.txt in each stage's checkpoints directory
    - Loss history is appended to when resuming training, preserving all previous epochs
    - Displays previous loss history when resuming training

    If you run this script, you should be able to reproduce our results from the paper.
    All datasets are automatically downloaded and processed.
    """
    
    def _sanitize_llm_id(self, llm_id: str) -> str:
        """Sanitize llm_id for use in directory names (e.g., meta-llama/Llama-3.2-1B -> Llama3_2_1B)"""
        if not llm_id:
            return "unknown_llm"
        # Take last part after /, replace . and - with _
        name = llm_id.split("/")[-1]
        name = name.replace(".", "_").replace("-", "_")
        # Optionally, remove duplicate underscores
        while "__" in name:
            name = name.replace("__", "_")
        return name

    def __init__(self, model_type: str, device: str = None, gradient_checkpointing: bool = False, 
                 dist_url: str = "env://", dist_backend: str = "nccl", local_rank: int = int(os.environ.get("LOCAL_RANK", 0)),
                 llm_id: str = None):
        """
        Initialize the curriculum trainer.
        
        Args:
            model_type: Either 'EmbedHealthSP' or 'EmbedHealthFlamingo'
            device: Device to use for training ('cuda', 'mps', or 'cpu')
            gradient_checkpointing: Enable gradient checkpointing
            dist_url: URL used to set up distributed training
            dist_backend: Distributed backend
            local_rank: Local GPU rank
            llm_id: LLM model ID (e.g., 'google/medgemma-2b', 'meta-llama/Llama-3.2-1B')
        """
        self.model_type = model_type
        self.device = device or self._get_device()
        if self.device == "mps":
            print("🚨 Warning: Using MPS, might not be fully compatible with the model. Use CUDA for best results.")
        self.llm_id = llm_id
        self.llm_id_safe = self._sanitize_llm_id(llm_id)
        
        # Distributed training parameters
        self.gradient_checkpointing = gradient_checkpointing
        self.dist_url = dist_url
        self.dist_backend = dist_backend
        self.local_rank = local_rank
        
        # Initialize distributed training if needed
        self.rank = 0
        self.world_size = 1
        if self._should_use_distributed():
            self._init_distributed()
        
        self.model = self._initialize_model()
        self.results_dir = os.path.join("results", self.llm_id_safe, self.model_type)
        self._create_results_dir()
        
    def _get_device(self) -> str:
        """Get the best available device."""
        if torch.cuda.is_available():
            return "cuda"
        elif torch.backends.mps.is_available():
            return "mps"
        else:
            return "cpu"
    
    def _initialize_model(self):
        """Initialize the specified model type."""
        if self.model_type == "EmbedHealthSP":
            model = EmbedHealthSP(
                llm_id=self.llm_id,
                device=self.device
            ).to(self.device)
            
        elif self.model_type == "EmbedHealthFlamingo":
            model = EmbedHealthFlamingo(
                cross_attn_every_n_layers=1,
                gradient_checkpointing=self.gradient_checkpointing,
                llm_id=self.llm_id,
                device=self.device,
            ).to(self.device)
        else:
            raise ValueError(f"Unknown model type: {self.model_type}")
        
        # Use DDP for multi-GPU training (simpler and than FSDP)
        if self.world_size > 1:
            model = DDP(model, device_ids=[self.local_rank] if torch.cuda.is_available() else None)
            if self.rank == 0:
                print(f"Wrapped {self.model_type} with DDP for distributed training")
            
        return model
    
    def _get_cast_dtype(self, precision: str):
        """Get cast dtype for mixed precision."""
        if precision == "bf16":
            return torch.bfloat16
        elif precision == "fp16":
            return torch.float16
        else:
            return None
    
    def _create_results_dir(self):
        """Create the results directory structure."""
        os.makedirs(self.results_dir, exist_ok=True)
        # model_dir now includes llm_id_safe
        model_dir = self.results_dir
        os.makedirs(model_dir, exist_ok=True)
        
        # Create stage directories based on global configuration
        for stage in CURRICULUM_STAGES:
            stage_dir = os.path.join(model_dir, stage)
            os.makedirs(stage_dir, exist_ok=True)
            os.makedirs(os.path.join(stage_dir, "checkpoints"), exist_ok=True)
            os.makedirs(os.path.join(stage_dir, "results"), exist_ok=True)
    
    def _get_optimizer(self, batch_size: int = None, lr_encoder: float = None, lr_projector: float = None, lr_base: float = None):
        """Get optimizer for the model with configurable learning rates."""
        # Get the underlying model (handles DDP wrapping)
        model = self._get_model()
        
        if self.model_type == "EmbedHealthSP":
            # Parameter groups with different learning rates for SP
            enc_params = list(model.encoder.parameters())
            proj_params = list(model.projector.projector.parameters())
            
            # Use provided learning rates or defaults
            encoder_lr = lr_encoder if lr_encoder is not None else LR_ENCODER
            projector_lr = lr_projector if lr_projector is not None else LR_PROJECTOR
            
            param_groups = [
                {"params": enc_params, "lr": encoder_lr, "weight_decay": WEIGHT_DECAY},
                {"params": proj_params, "lr": projector_lr, "weight_decay": WEIGHT_DECAY},
            ]
            
            # Add LoRA parameters if enabled
            if hasattr(model, 'lora_enabled') and model.lora_enabled:
                lora_params = model.get_lora_parameters()
                if lora_params:
                    # Use projector LR for LoRA parameters (similar fine-tuning nature)
                    param_groups.append({
                        "params": lora_params, 
                        "lr": projector_lr, 
                        "weight_decay": WEIGHT_DECAY
                    })
                    if self.rank == 0:
                        print(f"📊 Learning rates for {self.model_type} (with LoRA):")
                        print(f"   Encoder LR: {encoder_lr:.2e}")
                        print(f"   Projector LR: {projector_lr:.2e}")
                        print(f"   LoRA LR: {projector_lr:.2e} ({len(lora_params)} parameters)")
                else:
                    raise RuntimeError("LoRA is enabled but no trainable LoRA parameters found. This indicates a LoRA configuration issue.")
            else:
                if self.rank == 0:
                    print(f"📊 Learning rates for {self.model_type}:")
                    print(f"   Encoder LR: {encoder_lr:.2e}")
                    print(f"   Projector LR: {projector_lr:.2e}")
            
            return AdamW(param_groups)
        else:
            # For Flamingo, use grouped parameters
            params_to_optimize = model.named_parameters()
            params_to_optimize = list(
                filter(
                    lambda x: x[1].requires_grad
                    and not getattr(x[1], "exclude_from_optimizer", False),
                    params_to_optimize,
                )
            )
            
            # Group parameters for weight decay
            params_with_wd, params_without_wd = [], []
            for n, p in params_to_optimize:
                if "gated_cross_attn" in n:
                    params_with_wd.append(p)
                else:
                    params_without_wd.append(p)
            
            # Use provided base learning rate or default
            base_lr = lr_base if lr_base is not None else 2e-4
            
            if self.rank == 0:
                print(f"📊 Learning rate for {self.model_type}:")
                print(f"   Base LR: {base_lr:.2e}")
            
            return torch.optim.AdamW([
                {"params": params_with_wd, "weight_decay": 0.1},
                {"params": params_without_wd, "weight_decay": 0.0},
            ], lr=base_lr)
    
    def _merge_data_loaders(
        self, datasets: List[Dataset], shuffle: bool, batch_size: int, patch_size: int, distribute_data: bool = False
    ) -> DataLoader:
        """Create a merged data loader from multiple datasets."""
        merged_ds = ConcatDataset(datasets)
        
        # Use distributed sampler if distributed training is enabled
        if distribute_data and dist.is_initialized():
            sampler = DistributedSampler(
                merged_ds, 
                num_replicas=self.world_size, 
                rank=self.rank, 
                shuffle=shuffle
            )
            return DataLoader(
                merged_ds,
                sampler=sampler,
                batch_size=batch_size,
                collate_fn=lambda batch: extend_time_series_to_match_patch_size_and_aggregate(
                    batch, patch_size=patch_size
                ),
            )
        else:
            return DataLoader(
                merged_ds,
                shuffle=shuffle,
                batch_size=batch_size,
                collate_fn=lambda batch: extend_time_series_to_match_patch_size_and_aggregate(
                    batch, patch_size=patch_size
                ),
            )
    
    def _save_checkpoint(self, stage: str, epoch: int, val_loss: float, optimizer, scheduler):
        """Save model checkpoint for a specific stage."""
        checkpoint_dir = os.path.join(self.results_dir, stage, "checkpoints")
        
        # Only save on rank 0 for distributed training
        if dist.is_initialized() and self.rank != 0:
            return
        
        # Get the underlying model (handles DDP wrapping)
        model = self._get_model()
        
        if self.model_type == "EmbedHealthSP":
            checkpoint = {
                "encoder_state": model.encoder.state_dict(),
                "projector_state": model.projector.state_dict(),
                "optimizer_state": optimizer.state_dict(),
                "scheduler_state": scheduler.state_dict(),
                "val_loss": val_loss,
                "epoch": epoch,
            }
            
            # Add LoRA state to checkpoint
            model.save_lora_state_to_checkpoint(checkpoint)
        else:
            # Handle DDP or single GPU case for EmbedHealthFlamingo
            model_state = model.state_dict()
            if hasattr(self.model, 'module'):
                # Remove 'module.' prefix for DDP
                model_state = {k.replace('module.', ''): v for k, v in model_state.items()}
            checkpoint = {
                "model_state": model_state,
                "optimizer_state": optimizer.state_dict(),
                "scheduler_state": scheduler.state_dict(),
                "val_loss": val_loss,
                "epoch": epoch,
            }
        
        checkpoint_path = os.path.join(checkpoint_dir, "best_model.pt")
        
        # Check disk space before saving
        if self.rank == 0:
            import shutil
            total, used, free = shutil.disk_usage(checkpoint_dir)
            free_gb = free / (1024**3)
            print(f"💾 Disk space: {free_gb:.2f} GB free in {checkpoint_dir}")
            
            # Estimate checkpoint size (rough estimate)
            estimated_size_gb = sum(p.numel() * p.element_size() for p in self._get_model().parameters()) / (1024**3)
            if free_gb < estimated_size_gb * 2:  # Need at least 2x the size for safe writing
                print(f"⚠️  Warning: Low disk space. Need ~{estimated_size_gb:.2f} GB, have {free_gb:.2f} GB free")
        
        # Try to save with error handling
        try:
            torch.save(checkpoint, checkpoint_path)
        except Exception as e:
            if self.rank == 0:
                print(f"❌ Failed to save checkpoint: {e}")
                print(f"   Checkpoint path: {checkpoint_path}")
                print(f"   Checkpoint size: {sum(p.numel() * p.element_size() for p in self._get_model().parameters()) / 1024**3:.2f} GB")
                
                raise RuntimeError(f"Failed to save checkpoint: {e}")
    
    def _save_loss_history(self, stage: str, epoch: int, train_loss: float, val_loss: float):
        """Save loss history to a file for tracking training progress."""
        if dist.is_initialized() and self.rank != 0:
            return  # Only save on rank 0 for distributed training
        
        checkpoint_dir = os.path.join(self.results_dir, stage, "checkpoints")
        loss_history_file = os.path.join(checkpoint_dir, "loss_history.txt")
        
        # Ensure the directory exists
        os.makedirs(checkpoint_dir, exist_ok=True)
        
        # Create the file with header if it doesn't exist
        if not os.path.exists(loss_history_file):
            with open(loss_history_file, "w") as f:
                f.write("Epoch\tTrain_Loss\tVal_Loss\n")
                f.write("-" * 30 + "\n")
        
        # Append the current epoch's losses
        with open(loss_history_file, "a") as f:
            f.write(f"{epoch}\t{train_loss:.6f}\t{val_loss:.6f}\n")
    
    def _display_loss_history(self, stage: str):
        """Display the loss history for a stage if available."""
        if dist.is_initialized() and self.rank != 0:
            return  # Only display on rank 0 for distributed training
        
        checkpoint_dir = os.path.join(self.results_dir, stage, "checkpoints")
        loss_history_file = os.path.join(checkpoint_dir, "loss_history.txt")
        
        if os.path.exists(loss_history_file):
            try:
                with open(loss_history_file, "r") as f:
                    lines = f.readlines()
                
                if len(lines) > 2:  # More than just header
                    print(f"📊 Previous loss history for {stage}:")
                    print("   Epoch\tTrain_Loss\tVal_Loss")
                    print("   " + "-" * 30)
                    
                    # Show last 5 epochs (or all if less than 5)
                    start_idx = max(2, len(lines) - 5)  # Skip header lines
                    for line in lines[start_idx:]:
                        if line.strip() and not line.startswith("-"):
                            parts = line.strip().split("\t")
                            if len(parts) == 3:
                                epoch, train_loss, val_loss = parts
                                print(f"   {epoch}\t{train_loss}\t{val_loss}")
                    
                    if len(lines) > 7:  # More than 5 epochs
                        print(f"   ... and {len(lines) - 7} more epochs")
                    print()
            except Exception as e:
                print(f"⚠️  Could not read loss history: {e}")
    
    def _load_checkpoint(self, stage: str, optimizer, scheduler, eval_only: bool = False):
        """Load model checkpoint for a specific stage."""
        checkpoint_path = os.path.join(self.results_dir, stage, "checkpoints", "best_model.pt")
        
        if os.path.exists(checkpoint_path):
            # Always load checkpoint to CPU first to avoid GPU OOM spikes
            checkpoint = torch.load(checkpoint_path, map_location="cpu", weights_only=False)
            
            # Get the underlying model (handles DDP wrapping)
            model = self._get_model()
            
            if self.model_type == "EmbedHealthSP":
                model.encoder.load_state_dict(checkpoint["encoder_state"])
                model.projector.load_state_dict(checkpoint["projector_state"])
                
                # Load LoRA state using the EmbedHealthSP method (allow missing for backward compatibility)
                try:
                    model.load_lora_state_from_checkpoint(checkpoint, allow_missing=True)
                except RuntimeError as e:
                    if self.rank == 0:
                        print(f"❌ Failed to load LoRA state from checkpoint: {e}")
                    raise
                
                # Only load optimizer state when training
                if not eval_only and optimizer is not None and "optimizer_state" in checkpoint:
                    optimizer.load_state_dict(checkpoint["optimizer_state"]) 
            else:
                # Handle DDP or single GPU case for EmbedHealthFlamingo
                model_state = checkpoint["model_state"]
                if hasattr(self.model, 'module'):
                    # Add 'module.' prefix for DDP
                    model_state = {f'module.{k}': v for k, v in model_state.items()}
                
                # Load state dict with strict=False to handle missing keys
                try:
                    missing_keys, unexpected_keys = self.model.load_state_dict(model_state, strict=False)
                    if missing_keys and self.rank == 0:
                        print(f"⚠️  Warning: Missing keys when loading checkpoint for {stage}:")
                        for key in missing_keys[:10]:  # Show first 10 missing keys
                            print(f"   - {key}")
                        if len(missing_keys) > 10:
                            print(f"   ... and {len(missing_keys) - 10} more keys")
                    if unexpected_keys and self.rank == 0:
                        print(f"⚠️  Warning: Unexpected keys when loading checkpoint for {stage}:")
                        for key in unexpected_keys[:10]:  # Show first 10 unexpected keys
                            print(f"   - {key}")
                        if len(unexpected_keys) > 10:
                            print(f"   ... and {len(unexpected_keys) - 10} more keys")
                except Exception as e:
                    raise RuntimeError(f"Failed to load model state from checkpoint for {stage}: {e}")
                
                # Only load optimizer state when training
                if not eval_only and optimizer is not None and "optimizer_state" in checkpoint:
                    optimizer.load_state_dict(checkpoint["optimizer_state"]) 
            
            # Only load scheduler state when training
            if not eval_only and scheduler is not None and "scheduler_state" in checkpoint:
                scheduler.load_state_dict(checkpoint["scheduler_state"]) 
            
            return checkpoint.get("epoch", "?"), checkpoint.get("val_loss", float("inf"))
        return None, float("inf")
    
    def _load_previous_stage_model(self, current_stage: str) -> Optional[Dict[str, Any]]:
        """Load the best model from the previous stage and return its metrics."""
        try:
            current_idx = CURRICULUM_STAGES.index(current_stage)
            if current_idx == 0:
                # First stage, no previous model to load
                return None
            previous_stage = CURRICULUM_STAGES[current_idx - 1]
            metrics_file = os.path.join(self.results_dir, previous_stage, "results", "metrics.json")
            if not os.path.exists(metrics_file):
                # PATCH: If running stage2_captioning and previous stage metrics are missing, skip loading
                if current_stage == "stage2_captioning":
                    if self.rank == 0:
                        print(f"⚠️  Skipping previous stage {previous_stage} because metrics file not found: {metrics_file}")
                    return None
                raise RuntimeError(f"Previous stage {previous_stage} metrics file not found: {metrics_file}")
            # Be robust to malformed JSON (e.g., concurrent writes or concatenated JSON)
            try:
                with open(metrics_file, "r") as f:
                    metrics = json.load(f)
            except Exception as e:
                if self.rank == 0:
                    print(f"⚠️  Warning: Could not parse metrics file for {previous_stage} ({metrics_file}): {e}")
                    print("   Proceeding without previous metrics.")
                metrics = {}
            # Load the model weights from previous stage
            checkpoint_path = os.path.join(self.results_dir, previous_stage, "checkpoints", "best_model.pt")
            if not os.path.exists(checkpoint_path):
                # PATCH: If running stage2_captioning and previous stage checkpoint is missing, skip loading
                if current_stage == "stage2_captioning":
                    if self.rank == 0:
                        print(f"⚠️  Skipping previous stage {previous_stage} because checkpoint not found: {checkpoint_path}")
                    return None
                raise RuntimeError(f"Previous stage {previous_stage} checkpoint not found: {checkpoint_path}")
            print("Loading checkpoint from previous stage: ", checkpoint_path, "and model type: ", self.model_type, "and llm_id: ", self.llm_id)
            print("This might take a while")
            checkpoint = torch.load(checkpoint_path, map_location="cpu", weights_only=False)
            # Get the underlying model (handles DDP wrapping)
            model = self._get_model()
            if self.model_type == "EmbedHealthSP":
                model.encoder.load_state_dict(checkpoint["encoder_state"])
                model.projector.load_state_dict(checkpoint["projector_state"])
                
                # Load LoRA state from previous stage (allow missing for stage transitions)
                try:
                    loaded_count = model.load_lora_state_from_checkpoint(checkpoint, allow_missing=True)
                    if loaded_count > 0 and self.rank == 0:
                        print(f"📥 Loaded LoRA adapters from previous stage: {loaded_count} parameters")
                except RuntimeError as e:
                    if self.rank == 0:
                        print(f"❌ Failed to load LoRA state from previous stage: {e}")
                    # For previous stage loading, we can be more tolerant of LoRA mismatches
                    # as stages might have different LoRA configurations
            else:
                # Handle EmbedHealthFlamingo with graceful loading
                model_state = checkpoint["model_state"]
                if hasattr(self.model, 'module'):
                    # Add 'module.' prefix for DDP
                    model_state = {f'module.{k}': v for k, v in model_state.items()}
                # Load state dict with strict=False to handle missing keys
                try:
                    missing_keys, unexpected_keys = self.model.load_state_dict(model_state, strict=False)
                    if missing_keys and self.rank == 0:
                        print(f"⚠️  Warning: Missing keys when loading previous stage {previous_stage}:")
                        for key in missing_keys[:5]:  # Show first 5 missing keys
                            print(f"   - {key}")
                        if len(missing_keys) > 5:
                            print(f"   ... and {len(missing_keys) - 5} more keys")
                        print(f"   This is normal when transitioning between stages with different model configurations.")
                    if unexpected_keys and self.rank == 0:
                        print(f"⚠️  Warning: Unexpected keys when loading previous stage {previous_stage}:")
                        for key in unexpected_keys[:5]:  # Show first 5 unexpected keys
                            print(f"   - {key}")
                        if len(unexpected_keys) > 5:
                            print(f"   ... and {len(unexpected_keys) - 5} more keys")
                except Exception as e:
                    raise RuntimeError(f"Failed to load model state from previous stage {previous_stage}: {e}")
            return {
                "stage": previous_stage,
                "metrics": metrics,
                "epoch": checkpoint.get("epoch", "?"),
                "val_loss": checkpoint.get("val_loss", "?")
            }
        except Exception as e:
            raise RuntimeError(f"Failed to load previous stage model: {e}")
    
    def _calculate_accuracy(self, predictions: List[str], gold_answers: List[str]) -> float:
        """Calculate accuracy for MCQ tasks."""
        correct = 0
        total = len(predictions)
        
        for pred, gold in zip(predictions, gold_answers):
            # Clean up predictions and gold answers
            pred_clean = pred.strip()
            gold_clean = gold.strip()
            
            # Check if gold starts with the cleaned prediction (more robust matching)
            if gold_clean.startswith(pred_clean) or pred_clean == gold_clean:
                correct += 1
        
        return correct / total if total > 0 else 0.0
    
    def _evaluate_stage(self, stage: str, test_loader: DataLoader, stage_name: str, 
                       metric_func: Callable = None, epoch: int = None) -> Dict[str, Any]:
        """Evaluate model on test set for a specific stage."""
        # Enable eval mode for all ranks
        self.model.eval()
        results = []
        test_loss = 0.0
        
        # Set higher max_tokens for generation during evaluation
<<<<<<< HEAD
        max_new_tokens = 2500
        
        # Prepare streaming writer for test predictions (rank 0 only)
        results_file = None
        results_fp = None
        if self.rank == 0:
            results_file = os.path.join(self.results_dir, stage_name, "results", "test_predictions.jsonl")
            # Ensure directory exists (defensive)
            os.makedirs(os.path.dirname(results_file), exist_ok=True)
            print(f"[Eval] rank={self.rank}, world_size={self.world_size}")
            print(f"Saving test predictions to: {results_file}")
            # Open in write mode to start a fresh file, then append per-sample
            results_fp = open(results_file, "w", encoding="utf-8")
            if not results_fp:
                raise RuntimeError(f"Failed to open results file: {results_file}")
=======
        max_new_tokens = 2000
        
        # Prepare per-rank streaming writer for test predictions
        results_file_rank = os.path.join(self.results_dir, stage_name, "results", f"test_predictions_rank_{self.rank if dist.is_initialized() else 0}.jsonl")
        final_results_file = os.path.join(self.results_dir, stage_name, "results", "test_predictions.jsonl")
        results_fp = None
        # Ensure directory exists (defensive)
        os.makedirs(os.path.dirname(results_file_rank), exist_ok=True)
        if self.rank == 0:
            print(f"[Eval] rank={self.rank}, world_size={self.world_size}")
            print(f"Saving per-rank test predictions to: {results_file_rank}")
            if dist.is_initialized():
                print(f"Final merged predictions will be saved to: {final_results_file}")
        # Open per-rank file in write mode to start fresh, then append per-sample
        results_fp = open(results_file_rank, "w", encoding="utf-8")
        if not results_fp:
            raise RuntimeError(f"Failed to open per-rank results file: {results_file_rank}")
>>>>>>> 03a6c15b
        try:
            with torch.no_grad():
                for batch in tqdm(test_loader, desc=f"Evaluating {stage_name}", disable=self.rank != 0):
                    # Generate predictions with higher max_tokens (skip separate loss computation)
                    predictions = self._get_model().generate(batch, max_new_tokens=max_new_tokens)
                    
                    # Collect results
                    for sample, pred in zip(batch, predictions):
                        result = {
                            "pre_prompt": sample["pre_prompt"],
                            "time_series_text": sample["time_series_text"],
                            "post_prompt": sample["post_prompt"],
                            "generated": pred,
                            "gold": sample["answer"],
                        }
                        
                        # Add time series ID for stage2 captioning
                        if stage == "stage2_captioning" and "id" in sample:
                            result["time_series_id"] = sample["id"]
                        
                        # Add template_id and ecg_id for stage5_ecg_cot
                        if stage == "stage5_ecg_cot":
                            if "template_id" in sample:
                                result["template_id"] = sample["template_id"]
                            if "ecg_id" in sample:
                                result["ecg_id"] = sample["ecg_id"]
<<<<<<< HEAD
                        
                        results.append(result)
                        # Stream write each result immediately (rank 0 only)
                        if results_fp is not None:
                            print(f"Writing result to {results_file}")
                            results_fp.write(json.dumps(result, ensure_ascii=False) + "\n")
                            results_fp.flush()
                            try:
                                os.fsync(results_fp.fileno())
                            except Exception:
                                pass
                        else:
                            raise RuntimeError(f"Failed to open results file: {results_file}")
        finally:
            if results_fp is not None:
                results_fp.close()
=======
                            if "correct_answer" in sample:
                                result["correct_answer"] = sample["correct_answer"]
                        
                        results.append(result)
                        # Stream write each result immediately to per-rank file
                        results_fp.write(json.dumps(result, ensure_ascii=False) + "\n")
                        results_fp.flush()
                        try:
                            os.fsync(results_fp.fileno())
                        except Exception:
                            pass
        finally:
            if results_fp is not None:
                results_fp.close()

        # Synchronize all ranks before merging
        if dist.is_initialized():
            dist.barrier()

        # Rank 0 merges per-rank files into final results file
        if (not dist.is_initialized()) or (self.rank == 0):
            try:
                # Overwrite final file each evaluation
                with open(final_results_file, "w", encoding="utf-8") as merged_fp:
                    if dist.is_initialized():
                        num_ranks = self.world_size
                    else:
                        num_ranks = 1
                    for r in range(num_ranks):
                        part_file = os.path.join(self.results_dir, stage_name, "results", f"test_predictions_rank_{r}.jsonl")
                        if os.path.exists(part_file):
                            with open(part_file, "r", encoding="utf-8") as pf:
                                for line in pf:
                                    merged_fp.write(line)
                if self.rank == 0:
                    print(f"Merged per-rank predictions into: {final_results_file}")
            finally:
                pass
>>>>>>> 03a6c15b
        
        # Report test loss as NaN since we skip explicit loss computation during evaluation
        # Before, we were computing the loss explicitly, but this required to run the model twice, once for loss and once for predictions.
        avg_test_loss = float("nan")
        
        # Calculate stage-specific metrics
        metrics = {"test_loss": avg_test_loss}
        if epoch is not None:
            metrics["epoch"] = epoch
        if metric_func:
            # Compute metrics on rank 0 after merging, else minimal metrics
            if (not dist.is_initialized()) or (self.rank == 0):
                predictions = []
                gold_answers = []
                # Read from final merged file
                merged_path = final_results_file
                with open(merged_path, "r", encoding="utf-8") as f:
                    for line in f:
                        try:
                            obj = json.loads(line)
                            predictions.append(obj.get("generated", ""))
                            gold_answers.append(obj.get("gold", ""))
                        except Exception:
                            continue
                additional_metrics = metric_func(predictions, gold_answers)
                metrics.update(additional_metrics)
        
<<<<<<< HEAD
        # Save results only on rank 0
        if self.rank == 0:
=======
        # Save results only on rank 0 (or when not distributed)
        if (not dist.is_initialized()) or (self.rank == 0):
>>>>>>> 03a6c15b
            # Save metrics
            metrics_file = os.path.join(self.results_dir, stage_name, "results", "metrics.json")
            with open(metrics_file, "w") as f:
                json.dump(metrics, f, indent=2)
            
            print(f"✅ {stage_name} evaluation complete:")
<<<<<<< HEAD
            if results_file is not None:
                print(f"   Test predictions saved to: {results_file}")
=======
            print(f"   Test predictions saved to: {final_results_file}")
>>>>>>> 03a6c15b
            print(f"   Metrics saved to: {metrics_file}")
            print(f"   Max tokens used for generation: {max_new_tokens}")
            for metric, value in metrics.items():
                if isinstance(value, (int, float)):
                    print(f"   {metric}: {value:.4f}")
                else:
                    print(f"   {metric}: {value}")
        
        # Signal other ranks that evaluation is complete
        if dist.is_initialized():
            dist.barrier()
        
        return metrics
    
    def _is_evaluation_completed(self, stage: str) -> bool:
        """Check if evaluation was completed for a stage by looking for test predictions file."""
        test_predictions_file = os.path.join(self.results_dir, stage, "results", "test_predictions.jsonl")
        metrics_file = os.path.join(self.results_dir, stage, "results", "metrics.json")
        
        # Check if both files exist
        if not os.path.exists(test_predictions_file) or not os.path.exists(metrics_file):
            return False
            
        # Also check if metrics file has evaluation results
        try:
            with open(metrics_file, "r") as f:
                metrics = json.load(f)
            return "test_loss" in metrics
        except:
            return False

    def _train_stage(self, stage_name: str, dataset_class, num_epochs: int, 
                    lr_encoder: float, lr_projector: float, lr_base: float, 
                    metric_func: Callable = None, batch_size: int = None, eval_only: bool = False, sampler=None) -> Dict[str, Any]:
        """Generic training function for any stage."""
        epoch = None
        # Use provided batch_size or default to global BATCH_SIZE
        if batch_size is None:
            batch_size = BATCH_SIZE
        
        if self.rank == 0:
            print(f"\n🚀 Starting {stage_name} Training with {self.model_type}")
            if eval_only:
                print("🔍 EVAL-ONLY MODE: Skipping training, only running evaluation")
            print("=" * 60)
            print(f"📊 Stage Configuration:")
            print(f"   Epochs: {num_epochs}")
            if self.model_type == "EmbedHealthSP":
                print(f"   Encoder LR: {lr_encoder:.2e}")
                print(f"   Projector LR: {lr_projector:.2e}")
            else:
                print(f"   Base LR: {lr_base:.2e}")
            print(f"   Batch size per GPU: {batch_size}")
            if self.world_size > 1:
                print(f"   Effective batch size: {batch_size * self.world_size}")
            print()
        
        # Check if checkpoint exists when in eval_only mode
        if eval_only and not self._checkpoint_exists(stage_name):
            raise RuntimeError(f"Eval-only mode requires a checkpoint for {stage_name}, but none found at {os.path.join(self.results_dir, stage_name, 'checkpoints', 'best_model.pt')}")
        
        # Load previous stage model and display metrics
        try:
            previous_stage_info = self._load_previous_stage_model(stage_name)
            if previous_stage_info:
                if self.rank == 0:
                    print(f"📂 Loading best model from {previous_stage_info['stage']}:")
                    print(f"   Achieved at epoch: {previous_stage_info['epoch']}")
                    val_loss = previous_stage_info['val_loss']
                    if isinstance(val_loss, (int, float)):
                        print(f"   Validation loss: {val_loss:.4f}")
                    else:
                        print(f"   Validation loss: {val_loss}")
                    for metric, value in previous_stage_info['metrics'].items():
                        if isinstance(value, (int, float)):
                            print(f"   {metric}: {value:.4f}")
                        else:
                            print(f"   {metric}: {value}")
                    print()
            else:
                # Only allow fresh model for first stage
                if stage_name != CURRICULUM_STAGES[0]:
                    raise RuntimeError(f"Cannot start {stage_name} with fresh model. Previous stage {CURRICULUM_STAGES[CURRICULUM_STAGES.index(stage_name) - 1]} must be completed first.")
                if self.rank == 0:
                    print("🆕 Starting with fresh model (first stage)")
                    print()
        except Exception as e:
            if self.rank == 0:
                print(f"❌ Error loading previous stage: {e}")
            raise Exception(f"Error loading previous stage: {e}")
        
        # Check if evaluation was already completed
        evaluation_completed = self._is_evaluation_completed(stage_name)
        if evaluation_completed and self.rank == 0:
            print(f"✅ Evaluation already completed for {stage_name}, skipping training and evaluation")
            print(f"📂 Loading existing metrics...")
            
            # Load and return existing metrics
            metrics_file = os.path.join(self.results_dir, stage_name, "results", "metrics.json")
            with open(metrics_file, "r") as f:
                metrics = json.load(f)
            
            print(f"📊 Existing results for {stage_name}:")
            for metric, value in metrics.items():
                if isinstance(value, (int, float)):
                    print(f"   {metric}: {value:.4f}")
                else:
                    print(f"   {metric}: {value}")
            
            return metrics
        
        # Enable LoRA if needed for this stage
        self._enable_lora_if_needed(stage_name)
        
        # Initialize optimizer and scheduler
        optimizer = self._get_optimizer(batch_size, lr_encoder, lr_projector, lr_base)
        
        # Create data loaders
        if sampler is not None:
            if self.world_size > 1:
                get_logger().warning("BalancedBatchSampler was provided, but distributed training (DDP) is enabled. BalancedBatchSampler will NOT be used. Data will be sharded using DistributedSampler instead. Typically for stage3_cot it is better to use BalancedBatchSampler, if dataset is imbalanced.")
                train_loader = self._merge_data_loaders(
                    [dataset_class("train", EOS_TOKEN=self._get_model().get_eos_token())],
                    shuffle=True,
                    batch_size=batch_size,
                    patch_size=PATCH_SIZE,
                    distribute_data=True
                )
            else:
                train_dataset = dataset_class("train", EOS_TOKEN=self._get_model().get_eos_token())
                train_loader = DataLoader(
                    train_dataset,
                    batch_sampler=sampler,
                    collate_fn=lambda batch: extend_time_series_to_match_patch_size_and_aggregate(
                        batch, patch_size=PATCH_SIZE
                    ),
                )
        else:
            train_loader = self._merge_data_loaders(
                [dataset_class("train", EOS_TOKEN=self._get_model().get_eos_token())],
                shuffle=True,
                batch_size=batch_size,
                patch_size=PATCH_SIZE,
                distribute_data=self.world_size > 1
            )
        
        val_loader = self._merge_data_loaders(
            [dataset_class("validation", EOS_TOKEN=self._get_model().get_eos_token())],
            shuffle=False,
            batch_size=1,
            patch_size=PATCH_SIZE,
            distribute_data=False  # Don't distribute validation
        )
        
        test_loader = self._merge_data_loaders(
            [dataset_class("test", EOS_TOKEN=self._get_model().get_eos_token())],
            shuffle=False,
            batch_size=1,
            patch_size=PATCH_SIZE,
            distribute_data=self.world_size > 1
        )
        
        # Scheduler
        total_steps = num_epochs * len(train_loader)
        warmup_steps = int(WARMUP_FRAC * total_steps)
        scheduler = get_linear_schedule_with_warmup(
            optimizer,
            num_warmup_steps=warmup_steps,
            num_training_steps=total_steps,
        )
        
        if self.rank == 0:
            print(f"📈 Total training steps: {total_steps}")
            print(f"🔥 Warmup steps: {warmup_steps}")
        
        # Load previous checkpoint if exists (for resuming current stage)
        best_epoch, best_val_loss = self._load_checkpoint(stage_name, optimizer, scheduler, eval_only=eval_only)
        if best_epoch is not None:
            print(f"📂 Resuming {stage_name} from epoch {best_epoch} (val_loss: {best_val_loss:.4f})")
            # Display previous loss history if available
            self._display_loss_history(stage_name)
        else:
            print(f"🆕 Starting fresh training for {stage_name}")
            best_val_loss = float("inf")  # Ensure proper initialization
        
        # Skip training loop if eval_only is True
        if eval_only:
            if self.rank == 0:
                print(f"⏭️  Skipping training loop (eval_only mode)")
                print(f"📂 Using existing checkpoint for evaluation")
            epoch = best_epoch
            epochs_no_improve = 0
        else:
            # Training loop
            epochs_no_improve = 0
            start_epoch = best_epoch + 1 if best_epoch is not None else 1
            for epoch in range(start_epoch, num_epochs + 1):
                # Set epoch for distributed sampler
                if hasattr(train_loader.sampler, 'set_epoch'):
                    train_loader.sampler.set_epoch(epoch)
                
                # Training
                self.model.train()
                running_loss = 0.0
                prog = tqdm(train_loader, desc=f"Epoch {epoch}/{num_epochs}", disable=self.rank != 0)
                for i, batch in enumerate(prog):
                    # DEBUG PRINT: Only for the first batch of the first epoch
                    if epoch == start_epoch and i == 0:
                        print(f"[DEBUG] Batch {i} - batch size: {len(batch)}")
                        if isinstance(batch, list) and isinstance(batch[0], dict):
                            for k, v in batch[0].items():
                                if hasattr(v, 'shape'):
                                    print(f"[DEBUG] Sample key '{k}' shape: {v.shape}")
                                elif isinstance(v, list):
                                    print(f"[DEBUG] Sample key '{k}' list length: {len(v)}")
                        import torch
                        print(torch.cuda.memory_summary() if torch.cuda.is_available() else "No CUDA")
                    optimizer.zero_grad()
                    loss = self._get_model().compute_loss(batch)
                    loss.backward()
                    
                    # Handle gradient clipping for distributed training
                    clip_grad_norm_(self._get_model().parameters(), GRAD_CLIP_NORM)
                    
                    optimizer.step()
                    scheduler.step()
                    
                    running_loss += loss.item()
                    if self.rank == 0:
                        prog.set_postfix(
                            loss=f"{loss.item():.4f}", 
                            lr=f"{scheduler.get_last_lr()[0]:.2e}"
                        )
                
                avg_train_loss = running_loss / len(train_loader)
                if self.rank == 0:
                    tqdm.write(f"Epoch {epoch} — train loss: {avg_train_loss:.4f}")
                
                # Validation
                val_loss = 0.0
                self.model.eval()
                with torch.no_grad():
                    for batch in tqdm(val_loader, desc=f"Validating {stage_name}", disable=self.rank != 0):
                        val_loss += self._get_model().compute_loss(batch).item()
                
                avg_val_loss = val_loss / len(val_loader)
                
                # Synchronize validation loss across all ranks
                if dist.is_initialized():
                    val_loss_tensor = torch.tensor(avg_val_loss, device=self.device)
                    dist.all_reduce(val_loss_tensor, op=dist.ReduceOp.SUM)
                    avg_val_loss = val_loss_tensor.item() / self.world_size
                
                if self.rank == 0:
                    tqdm.write(f"Epoch {epoch} — val   loss: {avg_val_loss:.4f}")
                    tqdm.write(f"Epoch {epoch} — best  loss: {best_val_loss:.4f}")
                
                # Save loss history for this epoch
                self._save_loss_history(stage_name, epoch, avg_train_loss, avg_val_loss)
                
                # Early stopping - all ranks need to make the same decision
                should_save = avg_val_loss + 1e-4 < best_val_loss
                if dist.is_initialized():
                    save_tensor = torch.tensor(1 if should_save else 0, device=self.device)
                    dist.all_reduce(save_tensor, op=dist.ReduceOp.SUM)
                    should_save = save_tensor.item() > 0  # If any rank thinks we should save, we save
                
                if should_save:
                    best_val_loss = avg_val_loss
                    epochs_no_improve = 0
                    self._save_checkpoint(stage_name, epoch, avg_val_loss, optimizer, scheduler)
                    if self.rank == 0:
                        tqdm.write("✔️  New best model saved.\n")
                else:
                    epochs_no_improve += 1
                    if self.rank == 0:
                        tqdm.write(f"No improvement for {epochs_no_improve}/{EARLY_STOP_PAT} epochs.\n")
                    
                    # Synchronize early stopping decision across all ranks
                    if epochs_no_improve >= EARLY_STOP_PAT:
                        if self.rank == 0:
                            tqdm.write(f"\nEarly stopping triggered after {epoch} epochs.")
                            tqdm.write(f"Final stats: best_val_loss={best_val_loss:.4f}, epochs_no_improve={epochs_no_improve}")
                        break
                
                # Synchronize best_val_loss and epochs_no_improve across all ranks
                if dist.is_initialized():
                    best_loss_tensor = torch.tensor(best_val_loss, device=self.device)
                    epochs_tensor = torch.tensor(epochs_no_improve, device=self.device)
                    dist.broadcast(best_loss_tensor, src=0)
                    dist.broadcast(epochs_tensor, src=0)
                    best_val_loss = best_loss_tensor.item()
                    epochs_no_improve = int(epochs_tensor.item())
        
        # Load best model and evaluate
        best_epoch, _ = self._load_checkpoint(stage_name, optimizer, scheduler)
        if best_epoch is not None:
            if self.rank == 0:
                print(f"📂 Loaded best checkpoint from epoch {best_epoch} for evaluation.")
        
        if self.rank == 0:
            if epoch is None:
                epoch = best_epoch
                print(f"🏁 Training completed for {stage_name}")
                print(f"   Total epochs run: {epoch}")
            else:
                print(f"🏁 Training completed for {stage_name}")
                print(f"   Total epochs run: {epoch}")
                print(f"   Best validation loss: {best_val_loss:.4f}")
                print(f"   Epochs without improvement: {epochs_no_improve}")
        
        metrics = self._evaluate_stage(stage_name, test_loader, stage_name, metric_func, best_epoch)
        
        return metrics
    
    def stage1_mcq(self, batch_size: int = None, eval_only: bool = False) -> Dict[str, Any]:
        """Stage 1: Multiple Choice Question Answering (TSQA).
        
        Configuration:
        - Epochs: 20
        - EmbedHealthSP: encoder_lr=2e-4, projector_lr=1e-4
        - EmbedHealthFlamingo: base_lr=2e-4
        - Metric: Accuracy
        """
        return self._train_stage(
            stage_name="stage1_mcq",
            dataset_class=TSQADataset,
            num_epochs=30,
            lr_encoder=2e-4,
            lr_projector=1e-4,
            lr_base=2e-4,
            metric_func=lambda preds, golds: {"accuracy": self._calculate_accuracy(preds, golds)},
            batch_size=batch_size,
            eval_only=eval_only
        )
    
    def stage2_captioning(self, batch_size: int = None, eval_only: bool = False) -> Dict[str, Any]:
        """Stage 2: Caption Generation (M4).
        
        Configuration:
        - Epochs: 15
        - EmbedHealthSP: encoder_lr=1e-4, projector_lr=5e-5 (lower for fine-tuning)
        - EmbedHealthFlamingo: base_lr=1e-4 (lower for fine-tuning)
        - Metric: Test loss only
        """
        return self._train_stage(
            stage_name="stage2_captioning",
            dataset_class=M4QADataset,
            num_epochs=20,
            lr_encoder=2e-4,
            lr_projector=1e-4,
            lr_base=2e-4,
            metric_func=None,  # Only test loss for captioning
            batch_size=batch_size,
            eval_only=eval_only
        )
    
    def stage3_cot(self, batch_size: int = None, eval_only: bool = False) -> Dict[str, Any]:
        """Stage CoT: Chain-of-Thought Reasoning (HAR).
        
        Configuration:
        - Epochs: 100
        - EmbedHealthSP: encoder_lr=2e-4, projector_lr=1e-4
        - EmbedHealthFlamingo: base_lr=2e-4
        - Metric: Test loss only (chain-of-thought reasoning)
        """
        sampler = None
        
        return self._train_stage(
            stage_name="stage3_cot",
            dataset_class=HARCoTQADataset,
            num_epochs=30,
            lr_encoder=2e-4,
            lr_projector=1e-4,
            lr_base=2e-4,
            metric_func=None,  # Only test loss for chain-of-thought reasoning
            batch_size=batch_size,
            eval_only=eval_only,
            sampler=sampler
        )
    
    def stage4_sleep_cot(self, batch_size: int = None, eval_only: bool = False) -> Dict[str, Any]:
        """Stage 4: Chain-of-Thought Reasoning (SleepEDF).
        
        Configuration:
        - Epochs: 60
        - EmbedHealthSP: encoder_lr=2e-4, projector_lr=1e-4
        - EmbedHealthFlamingo: base_lr=2e-4
        - Metric: Test loss only (chain-of-thought reasoning)
        """
        sampler = None
        
        return self._train_stage(
            stage_name="stage4_sleep_cot",
            dataset_class=SleepEDFCoTQADataset,
            num_epochs=60,
            lr_encoder=2e-4,
            lr_projector=1e-4,
            lr_base=2e-4,
            metric_func=None,  # Only test loss for chain-of-thought reasoning
            batch_size=batch_size,
            eval_only=eval_only,
            sampler=sampler
        )
    
    def stage5_ecg_cot(self, batch_size: int = None, eval_only: bool = False) -> Dict[str, Any]:
        """Stage 5: Chain-of-Thought Reasoning (ECG QA CoT).
        
        Configuration:
        - Epochs: 60
        - EmbedHealthSP: encoder_lr=2e-4, projector_lr=1e-4
        - EmbedHealthFlamingo: base_lr=2e-4
        - Metric: Test loss only (chain-of-thought reasoning)
        """
        sampler = None
        
        return self._train_stage(
            stage_name="stage5_ecg_cot",
            dataset_class=ECGQACoTQADataset,
            num_epochs=60,
            lr_encoder=2e-4,
            lr_projector=1e-4,
            lr_base=2e-4,
            metric_func=None,  # Only test loss for chain-of-thought reasoning
            batch_size=batch_size,
            eval_only=eval_only,
            sampler=sampler
        )
    
    def run_curriculum(self, stages: List[str] = None, batch_size: int = None, eval_only: bool = False):
        """Run the complete curriculum learning pipeline."""
        if stages is None:
            stages = CURRICULUM_STAGES
        
        # Filter out completed stages
        incomplete_stages = []
        for stage in stages:
            if self._is_stage_completed(stage):
                if self.rank == 0:
                    print(f"⏭️  Skipping completed stage: {stage}")
            else:
                incomplete_stages.append(stage)
        
        if self.rank == 0:
            print(f"🎓 Starting Curriculum Learning with {self.model_type}")
            if eval_only:
                print("🔍 EVAL-ONLY MODE: Will skip training and only run evaluation")
            print(f"📊 All stages: {', '.join(stages)}")
            print(f"🔄 Incomplete stages: {', '.join(incomplete_stages)}")
            print(f"💻 Device: {self.device}")
            if batch_size:
                print(f"📦 Batch size: {batch_size}")
            if self.world_size > 1:
                print(f"🌐 Distributed training with {self.world_size} GPUs")
            print("=" * 80)
        
        results = {}
        
        # Run only incomplete stages
        for stage in incomplete_stages:
            # Synchronize all ranks before starting each stage
            if dist.is_initialized():
                dist.barrier()
                
            if stage == "stage1_mcq":
                stage_results = self.stage1_mcq(batch_size=batch_size, eval_only=eval_only)
                results[stage] = stage_results
                self._mark_stage_completed(stage, stage_results)
            elif stage == "stage2_captioning":
                stage_results = self.stage2_captioning(batch_size=batch_size, eval_only=eval_only)
                results[stage] = stage_results
                self._mark_stage_completed(stage, stage_results)
            elif stage == "stage3_cot":
                stage_results = self.stage3_cot(batch_size=batch_size, eval_only=eval_only)
                results[stage] = stage_results
                self._mark_stage_completed(stage, stage_results)
            elif stage == "stage4_sleep_cot":
                stage_results = self.stage4_sleep_cot(batch_size=batch_size, eval_only=eval_only)
                results[stage] = stage_results
                self._mark_stage_completed(stage, stage_results)
            elif stage == "stage5_ecg_cot":
                stage_results = self.stage5_ecg_cot(batch_size=batch_size, eval_only=eval_only)
                results[stage] = stage_results
                self._mark_stage_completed(stage, stage_results)
            else:
                if self.rank == 0:
                    print(f"⚠️  Unknown stage: {stage}, skipping...")
            
            # Synchronize all ranks after completing each stage
            if dist.is_initialized():
                dist.barrier()
        
        # Save overall results only on rank 0
        if self.rank == 0:
            overall_results_file = os.path.join(self.results_dir, "curriculum_results.json")
            with open(overall_results_file, "w") as f:
                json.dump(results, f, indent=2)
            
            print(f"\n🎉 Curriculum Learning Complete!")
            print(f"📁 All results saved to: {self.results_dir}/")
            print(f"📊 Overall results: {overall_results_file}")
        
        return results

    def _should_use_distributed(self) -> bool:
        """Check if distributed training should be used."""
        return (
            "WORLD_SIZE" in os.environ and 
            int(os.environ["WORLD_SIZE"]) > 1
        ) or (
            "LOCAL_RANK" in os.environ and 
            int(os.environ["LOCAL_RANK"]) >= 0
        )
        
    def _init_distributed(self):
        """Initialize distributed training."""
        if "WORLD_SIZE" in os.environ:
            self.world_size = int(os.environ["WORLD_SIZE"])
        if "RANK" in os.environ:
            self.rank = int(os.environ["RANK"])
        elif "LOCAL_RANK" in os.environ:
            self.rank = int(os.environ["LOCAL_RANK"])
            
        # Initialize process group
        dist.init_process_group(
            backend=self.dist_backend,
            init_method=self.dist_url,
            world_size=self.world_size,
            rank=self.rank,
            timeout=datetime.timedelta(hours=999),
        )
        
        # Set device for this process
        if torch.cuda.is_available():
            torch.cuda.set_device(self.local_rank)
            self.device = torch.device("cuda", self.local_rank)
        
        if self.rank == 0:
            print(f"Initialized distributed training with {self.world_size} GPUs")

    def _is_stage_completed(self, stage: str) -> bool:
        """Check if a stage is completed by verifying both training and evaluation were successful."""
        metrics_file = os.path.join(self.results_dir, stage, "results", "metrics.json")
        
        if not os.path.exists(metrics_file):
            return False
            
        try:
            with open(metrics_file, "r") as f:
                metrics = json.load(f)
            
            # Check if the completion flag exists
            if not metrics.get("completed", False):
                return False
            
            # Check if evaluation was actually completed by looking for test_loss
            if "test_loss" not in metrics:
                return False
            
            # Check if test predictions file exists
            test_predictions_file = os.path.join(self.results_dir, stage, "results", "test_predictions.jsonl")
            if not os.path.exists(test_predictions_file):
                return False
            
            return True
            
        except:
            return False
    
    def _mark_stage_completed(self, stage: str, metrics: Dict[str, Any]):
        """Mark a stage as completed by adding completion flag to metrics."""
        metrics["completed"] = True
        metrics["completion_epoch"] = metrics.get("epoch", "?")
        
        metrics_file = os.path.join(self.results_dir, stage, "results", "metrics.json")
        with open(metrics_file, "w") as f:
            json.dump(metrics, f, indent=2)
        
        if self.rank == 0:
            print(f"✅ Stage {stage} marked as completed")

    def _get_model(self):
        """Get the underlying model (handles DDP wrapping)."""
        if hasattr(self.model, 'module'):
            return self.model.module
        return self.model

    def _checkpoint_exists(self, stage: str) -> bool:
        """Check if a checkpoint exists for a specific stage."""
        checkpoint_path = os.path.join(self.results_dir, stage, "checkpoints", "best_model.pt")
        return os.path.exists(checkpoint_path)
    
    def _enable_lora_if_needed(self, stage_name: str):
        """Enable LoRA for EmbedHealthSP models in stages after stage2."""
        if self.model_type != "EmbedHealthSP":
            return  # LoRA only for EmbedHealthSP
        
        # Get the underlying model (handles DDP wrapping)
        model = self._get_model()
        
        # Enable LoRA for stages after stage2_captioning
        stages_with_lora = ["stage3_cot", "stage4_sleep_cot", "stage5_ecg_cot"]
        
        if stage_name in stages_with_lora:
            if not getattr(model, 'lora_enabled', False):
                if self.rank == 0:
                    print(f"🔧 Enabling LoRA for {stage_name}")
                try:
                    model.enable_lora(
                        lora_r=16,
                        lora_alpha=32,
                        lora_dropout=0.0
                    )
                    if self.rank == 0:
                        print(f"✅ LoRA enabled for {stage_name}")
                except Exception as e:
                    if self.rank == 0:
                        print(f"❌ Failed to enable LoRA for {stage_name}: {e}")
                        print("   Continuing without LoRA...")
            else:
                if self.rank == 0:
                    print(f"✅ LoRA already enabled for {stage_name}")
        else:
            if self.rank == 0:
                if stage_name in ["stage1_mcq", "stage2_captioning"]:
                    print(f"ℹ️  LoRA disabled for {stage_name} (only enabled for stages 3+)")
                else:
                    print(f"ℹ️  LoRA not configured for {stage_name}")


def main():
    parser = argparse.ArgumentParser(description="Curriculum Learning for EmbedHealth Models")
    parser.add_argument(
        "--model", 
        type=str, 
        choices=["EmbedHealthSP", "EmbedHealthFlamingo"],
        required=True,
        help="Model type to train"
    )
    parser.add_argument(
        "--stages", 
        nargs="+", 
        choices=CURRICULUM_STAGES,
        default=CURRICULUM_STAGES,
        help="Stages to run (default: all stages)"
    )
    parser.add_argument(
        "--device", 
        type=str, 
        default=None,
        help="Device to use (cuda, mps, cpu)"
    )
    parser.add_argument(
        "--batch_size", 
        type=int, 
        default=None,
        help="Batch size for training (default: use value from model_config.py)"
    )
    
    # Evaluation arguments
    parser.add_argument(
        "--eval_only", 
        default=False, 
        action="store_true",
        help="Skip training and only run evaluation (requires existing checkpoint)"
    )
    
    # Model-specific arguments
    parser.add_argument(
        "--llm_id", 
        type=str, 
        default="meta-llama/Llama-3.2-1B",
        help="LLM model ID for EmbedHealthFlamingo (e.g., 'google/medgemma-2b', 'meta-llama/Llama-3.2-1B')"
    )
    
    # Distributed training arguments
    parser.add_argument(
        "--gradient_checkpointing", 
        default=False, 
        action="store_true",
        help="Enable gradient checkpointing"
    )
    parser.add_argument(
        "--dist_url", 
        default="env://", 
        type=str,
        help="URL used to set up distributed training"
    )
    parser.add_argument(
        "--dist_backend", 
        default="nccl", 
        type=str,
        help="Distributed backend"
    )
    parser.add_argument(
        "--local_rank", 
        type=int, 
        default=int(os.environ.get("LOCAL_RANK", 0)),
        help="Local GPU rank"
    )
    
    # Logging arguments
    parser.add_argument(
        "--verbose", 
        default=False, 
        action="store_true",
        help="Enable verbose logging"
    )
    
    args = parser.parse_args()
    
    # Set up global logging
    set_global_verbose(args.verbose)
    logger = get_logger(verbose=args.verbose)
    
    # Initialize trainer
    trainer = CurriculumTrainer(
        args.model, 
        args.device, 
        gradient_checkpointing=args.gradient_checkpointing,
        dist_url=args.dist_url,
        dist_backend=args.dist_backend,
        local_rank=args.local_rank,
        llm_id=args.llm_id
    )
    
    # Run curriculum
    results = trainer.run_curriculum(
        args.stages, 
        args.batch_size,
        args.eval_only
    )
    
    # Print summary
    logger.info("Final Results Summary:")
    logger.info("=" * 40)
    for stage, metrics in results.items():
        logger.info(f"{stage.upper()}:")
        for metric, value in metrics.items():
            if isinstance(value, (int, float)):
                logger.info(f"  {metric}: {value:.4f}")
            else:
                logger.info(f"  {metric}: {value}")


if __name__ == "__main__":
    main() <|MERGE_RESOLUTION|>--- conflicted
+++ resolved
@@ -582,23 +582,6 @@
         test_loss = 0.0
         
         # Set higher max_tokens for generation during evaluation
-<<<<<<< HEAD
-        max_new_tokens = 2500
-        
-        # Prepare streaming writer for test predictions (rank 0 only)
-        results_file = None
-        results_fp = None
-        if self.rank == 0:
-            results_file = os.path.join(self.results_dir, stage_name, "results", "test_predictions.jsonl")
-            # Ensure directory exists (defensive)
-            os.makedirs(os.path.dirname(results_file), exist_ok=True)
-            print(f"[Eval] rank={self.rank}, world_size={self.world_size}")
-            print(f"Saving test predictions to: {results_file}")
-            # Open in write mode to start a fresh file, then append per-sample
-            results_fp = open(results_file, "w", encoding="utf-8")
-            if not results_fp:
-                raise RuntimeError(f"Failed to open results file: {results_file}")
-=======
         max_new_tokens = 2000
         
         # Prepare per-rank streaming writer for test predictions
@@ -616,7 +599,6 @@
         results_fp = open(results_file_rank, "w", encoding="utf-8")
         if not results_fp:
             raise RuntimeError(f"Failed to open per-rank results file: {results_file_rank}")
->>>>>>> 03a6c15b
         try:
             with torch.no_grad():
                 for batch in tqdm(test_loader, desc=f"Evaluating {stage_name}", disable=self.rank != 0):
@@ -643,24 +625,6 @@
                                 result["template_id"] = sample["template_id"]
                             if "ecg_id" in sample:
                                 result["ecg_id"] = sample["ecg_id"]
-<<<<<<< HEAD
-                        
-                        results.append(result)
-                        # Stream write each result immediately (rank 0 only)
-                        if results_fp is not None:
-                            print(f"Writing result to {results_file}")
-                            results_fp.write(json.dumps(result, ensure_ascii=False) + "\n")
-                            results_fp.flush()
-                            try:
-                                os.fsync(results_fp.fileno())
-                            except Exception:
-                                pass
-                        else:
-                            raise RuntimeError(f"Failed to open results file: {results_file}")
-        finally:
-            if results_fp is not None:
-                results_fp.close()
-=======
                             if "correct_answer" in sample:
                                 result["correct_answer"] = sample["correct_answer"]
                         
@@ -699,7 +663,6 @@
                     print(f"Merged per-rank predictions into: {final_results_file}")
             finally:
                 pass
->>>>>>> 03a6c15b
         
         # Report test loss as NaN since we skip explicit loss computation during evaluation
         # Before, we were computing the loss explicitly, but this required to run the model twice, once for loss and once for predictions.
@@ -727,25 +690,15 @@
                 additional_metrics = metric_func(predictions, gold_answers)
                 metrics.update(additional_metrics)
         
-<<<<<<< HEAD
-        # Save results only on rank 0
-        if self.rank == 0:
-=======
         # Save results only on rank 0 (or when not distributed)
         if (not dist.is_initialized()) or (self.rank == 0):
->>>>>>> 03a6c15b
             # Save metrics
             metrics_file = os.path.join(self.results_dir, stage_name, "results", "metrics.json")
             with open(metrics_file, "w") as f:
                 json.dump(metrics, f, indent=2)
             
             print(f"✅ {stage_name} evaluation complete:")
-<<<<<<< HEAD
-            if results_file is not None:
-                print(f"   Test predictions saved to: {results_file}")
-=======
             print(f"   Test predictions saved to: {final_results_file}")
->>>>>>> 03a6c15b
             print(f"   Metrics saved to: {metrics_file}")
             print(f"   Max tokens used for generation: {max_new_tokens}")
             for metric, value in metrics.items():
