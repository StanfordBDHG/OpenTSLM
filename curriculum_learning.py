--- conflicted
+++ resolved
@@ -714,12 +714,6 @@
 
         # Set higher max_tokens for generation during evaluation
         max_new_tokens = 2000
-<<<<<<< HEAD
-        
-        # Prepare per-rank streaming writer for test predictions
-        results_file_rank = os.path.join(self.results_dir, stage_name, "results", f"test_predictions_rank_{self.rank if dist.is_initialized() else 0}.jsonl")
-        final_results_file = os.path.join(self.results_dir, stage_name, "results", "test_predictions.jsonl")
-=======
 
         # Prepare per-rank streaming writer for test predictions
         results_file_rank = os.path.join(
@@ -731,7 +725,6 @@
         final_results_file = os.path.join(
             self.results_dir, stage_name, "results", "test_predictions.jsonl"
         )
->>>>>>> 41e41c8c
         results_fp = None
         # Ensure directory exists (defensive)
         os.makedirs(os.path.dirname(results_file_rank), exist_ok=True)
@@ -739,13 +732,6 @@
             print(f"[Eval] rank={self.rank}, world_size={self.world_size}")
             print(f"Saving per-rank test predictions to: {results_file_rank}")
             if dist.is_initialized():
-<<<<<<< HEAD
-                print(f"Final merged predictions will be saved to: {final_results_file}")
-        # Open per-rank file in write mode to start fresh, then append per-sample
-        results_fp = open(results_file_rank, "w", encoding="utf-8")
-        if not results_fp:
-            raise RuntimeError(f"Failed to open per-rank results file: {results_file_rank}")
-=======
                 print(
                     f"Final merged predictions will be saved to: {final_results_file}"
                 )
@@ -755,7 +741,6 @@
             raise RuntimeError(
                 f"Failed to open per-rank results file: {results_file_rank}"
             )
->>>>>>> 41e41c8c
         try:
             with torch.no_grad():
                 for batch in tqdm(
@@ -788,11 +773,6 @@
                                 result["ecg_id"] = sample["ecg_id"]
                             if "correct_answer" in sample:
                                 result["correct_answer"] = sample["correct_answer"]
-<<<<<<< HEAD
-                        
-=======
-
->>>>>>> 41e41c8c
                         results.append(result)
                         # Stream write each result immediately to per-rank file
                         results_fp.write(json.dumps(result, ensure_ascii=False) + "\n")
@@ -819,16 +799,12 @@
                     else:
                         num_ranks = 1
                     for r in range(num_ranks):
-<<<<<<< HEAD
-                        part_file = os.path.join(self.results_dir, stage_name, "results", f"test_predictions_rank_{r}.jsonl")
-=======
                         part_file = os.path.join(
                             self.results_dir,
                             stage_name,
                             "results",
                             f"test_predictions_rank_{r}.jsonl",
                         )
->>>>>>> 41e41c8c
                         if os.path.exists(part_file):
                             with open(part_file, "r", encoding="utf-8") as pf:
                                 for line in pf:
@@ -837,11 +813,6 @@
                     print(f"Merged per-rank predictions into: {final_results_file}")
             finally:
                 pass
-<<<<<<< HEAD
-        
-=======
-
->>>>>>> 41e41c8c
         # Report test loss as NaN since we skip explicit loss computation during evaluation
         # Before, we were computing the loss explicitly, but this required to run the model twice, once for loss and once for predictions.
         avg_test_loss = float("nan")
@@ -867,11 +838,6 @@
                             continue
                 additional_metrics = metric_func(predictions, gold_answers)
                 metrics.update(additional_metrics)
-<<<<<<< HEAD
-        
-=======
-
->>>>>>> 41e41c8c
         # Save results only on rank 0 (or when not distributed)
         if (not dist.is_initialized()) or (self.rank == 0):
             # Save metrics
@@ -1072,11 +1038,7 @@
             shuffle=False,
             batch_size=1,
             patch_size=PATCH_SIZE,
-<<<<<<< HEAD
-            distribute_data=self.world_size > 1
-=======
             distribute_data=self.world_size > 1,
->>>>>>> 41e41c8c
         )
 
         # Scheduler
@@ -1174,15 +1136,11 @@
                 val_loss = 0.0
                 self.model.eval()
                 with torch.no_grad():
-<<<<<<< HEAD
-                    for batch in tqdm(val_loader, desc=f"Validating {stage_name}", disable=self.rank != 0):
-=======
                     for batch in tqdm(
                         val_loader,
                         desc=f"Validating {stage_name}",
                         disable=self.rank != 0,
                     ):
->>>>>>> 41e41c8c
                         val_loss += self._get_model().compute_loss(batch).item()
 
                 avg_val_loss = val_loss / len(val_loader)
