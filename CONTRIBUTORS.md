--- conflicted
+++ resolved
@@ -1,13 +1,3 @@
-<<<<<<< HEAD
-# OpenTSLM contributors
-
-- [Patrick Langer](patricklanger.com)
-- **Thomas Kaar**
-- **Max Rosenblattl**
-- **Winnie Chow**
-- **Maxwell Xu**
-- **Paul Schmiedmayer**
-=======
 <!--
 This source file is part of the OpenTSLM open-source project
 
@@ -24,5 +14,4 @@
 * [Maxwell A. Xu](https://github.com/maxxu05)
 * [Winnie Chow](https://github.com/winnie0617)
 * [Martin Maritsch](https://github.com/masquare)
-* [Paul Schmiedmayer](https://github.com/PSchmiedmayer)
->>>>>>> 0b60c37d
+* [Paul Schmiedmayer](https://github.com/PSchmiedmayer)