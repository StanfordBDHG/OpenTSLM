#!/usr/bin/env python3
"""
Alternative visualization for memory usage.
Shows one subplot per base model (Llama, Gemma, etc).
Within each subplot: bars for SoftPrompt vs Flamingo across datasets.
Styled to match the paper-style plots.
"""

import pandas as pd
import matplotlib.pyplot as plt
import seaborn as sns
import matplotlib


def parse_model_name(llm_id, model_type):
    if llm_id.startswith("meta-llama/"):
        base_name = llm_id.replace("meta-llama/", "")
    elif llm_id.startswith("google/"):
        base_name = llm_id.replace("google/", "")
    else:
        base_name = llm_id

<<<<<<< HEAD
    # Normalize base model names to match expected order
    if "Llama-3.2-1B" in base_name:
        base_name = "Llama-3.2-1B"
    elif "Llama-3.2-3B" in base_name:
        base_name = "Llama-3.2-3B"
    elif "gemma-3-270m" in base_name:
        base_name = "Gemma-3-270M"
    elif "gemma-3-1b-pt" in base_name:
        base_name = "Gemma-3-1B-pt"

    if model_type == "EmbedHealthSP":
=======
    if model_type == "OpenTSLMSP":
>>>>>>> 41e41c8c
        type_name = "SoftPrompt"
    elif model_type == "OpenTSLMFlamingo":
        type_name = "Flamingo"
    else:
        type_name = model_type

    return base_name, type_name


def plot_memory_usage(csv_file="merged_success.csv"):
    # --- Publication style settings ---
    plt.style.use("seaborn-v0_8-white")
    matplotlib.rcParams.update({
        "font.family": "serif",
        "font.serif": ["Palatino", "Times New Roman", "DejaVu Serif"],
        "font.size": 18,
        "axes.labelsize": 20,
        "axes.titlesize": 20,
        "legend.fontsize": 17,
        "xtick.labelsize": 17,
        "ytick.labelsize": 17,
        "axes.linewidth": 0.6,
        "axes.edgecolor": "0.15",
    })

    df = pd.read_csv(csv_file)

    # Replace -1 with 50GB placeholder
    df["peak_cuda_reserved_gb"] = df["peak_cuda_reserved_gb"].replace(-1, 50.0)

    # Parse into base + config
    df[["base_model", "config"]] = df.apply(
        lambda row: pd.Series(parse_model_name(row["llm_id"], row["model"])), axis=1
    )

    # Order datasets
    dataset_order = ["TSQA", "HAR-CoT", "SleepEDF-CoT", "ECG-QA-CoT"]
    df["dataset"] = pd.Categorical(
        df["dataset"], categories=dataset_order, ordered=True
    )

    # Order configs
    config_order = ["SoftPrompt", "Flamingo"]
    df["config"] = pd.Categorical(df["config"], categories=config_order, ordered=True)

    # Define consistent order for base models
    model_order = ["Gemma-3-270M", "Gemma-3-1B-pt", "Llama-3.2-1B", "Llama-3.2-3B"]
    
    # Get base models in the specified order
    base_models = [bm for bm in model_order if bm in df["base_model"].unique()]

    # Plot
    n_models = len(base_models)
    fig, axes = plt.subplots(1, n_models, figsize=(3.2 * n_models, 4.5), sharey=True)

    if n_models == 1:
        axes = [axes]

    # Muted, paper-friendly palette
    palette = {
        "SoftPrompt": "#4477AA",  # muted blue
        "Flamingo": "#CC6677"     # muted red
    }

    for ax, base_model in zip(axes, base_models):
        subdf = df[df["base_model"] == base_model]

        sns.barplot(
            data=subdf,
            x="dataset",
            y="peak_cuda_reserved_gb",
            hue="config",
            ax=ax,
            palette=palette,
            edgecolor="0.3",
            linewidth=0.6,
            dodge=True,
            legend=(ax == axes[0]),   # Show legend only in first subplot
        )

        ax.set_title(base_model, fontsize=19, fontweight="bold")
        ax.set_xlabel("", fontsize=18, fontweight="bold")
        ax.set_ylabel("Peak CUDA Reserved (GB)", fontsize=18, fontweight="bold")
        ax.tick_params(axis="x", rotation=25)
        ax.set_facecolor("#F8F9FA")
        ax.grid(axis="y", alpha=0.5, linestyle="--", linewidth=0.5)
        ax.set_axisbelow(True)
        ax.set_ylim(0, 100)
        
        # Style the legend in the first subplot
        if ax == axes[0]:
            legend = ax.get_legend()
            if legend:
                legend.set_title(None)  # Remove "config" title
                legend.get_frame().set_facecolor('white')
                legend.get_frame().set_edgecolor('0.3')
                legend.get_frame().set_linewidth(1.0)
                legend.get_frame().set_alpha(1.0)
                legend.set_frame_on(True)

        # Add value labels with larger font and rotation
        for container in ax.containers:
<<<<<<< HEAD
            ax.bar_label(container, fmt="%.1f", padding=5, fontsize=15, rotation=90)

    plt.tight_layout(pad=0.5)
    for fmt in ["png", "pdf"]:
        plt.savefig(
            f"memory_usage_facet.{fmt}",
            dpi=300 if fmt == "png" else None,
            bbox_inches="tight",
            pad_inches=0,
            facecolor="white",
            format=fmt,
        )
=======
            ax.bar_label(container, fmt="%.1f", padding=2, fontsize=8)

    # Shared legend
    handles, labels = axes[0].get_legend_handles_labels()
    fig.legend(
        handles,
        labels,
        loc="upper center",
        ncol=2,
        title="Config",
        fontsize=10,
    )
    fig.suptitle("Peak CUDA Reserved Memory by Model, Dataset, and Config", fontsize=16)

    plt.tight_layout(rect=[0, 0, 1, 0.92])
    plt.savefig(
        "memory_usage_facet.png", dpi=300, bbox_inches="tight", facecolor="white"
    )
>>>>>>> 41e41c8c
    plt.show()


if __name__ == "__main__":
    plot_memory_usage()<|MERGE_RESOLUTION|>--- conflicted
+++ resolved
@@ -20,21 +20,7 @@
     else:
         base_name = llm_id
 
-<<<<<<< HEAD
-    # Normalize base model names to match expected order
-    if "Llama-3.2-1B" in base_name:
-        base_name = "Llama-3.2-1B"
-    elif "Llama-3.2-3B" in base_name:
-        base_name = "Llama-3.2-3B"
-    elif "gemma-3-270m" in base_name:
-        base_name = "Gemma-3-270M"
-    elif "gemma-3-1b-pt" in base_name:
-        base_name = "Gemma-3-1B-pt"
-
-    if model_type == "EmbedHealthSP":
-=======
     if model_type == "OpenTSLMSP":
->>>>>>> 41e41c8c
         type_name = "SoftPrompt"
     elif model_type == "OpenTSLMFlamingo":
         type_name = "Flamingo"
@@ -47,18 +33,20 @@
 def plot_memory_usage(csv_file="merged_success.csv"):
     # --- Publication style settings ---
     plt.style.use("seaborn-v0_8-white")
-    matplotlib.rcParams.update({
-        "font.family": "serif",
-        "font.serif": ["Palatino", "Times New Roman", "DejaVu Serif"],
-        "font.size": 18,
-        "axes.labelsize": 20,
-        "axes.titlesize": 20,
-        "legend.fontsize": 17,
-        "xtick.labelsize": 17,
-        "ytick.labelsize": 17,
-        "axes.linewidth": 0.6,
-        "axes.edgecolor": "0.15",
-    })
+    matplotlib.rcParams.update(
+        {
+            "font.family": "serif",
+            "font.serif": ["Palatino", "Times New Roman", "DejaVu Serif"],
+            "font.size": 18,
+            "axes.labelsize": 20,
+            "axes.titlesize": 20,
+            "legend.fontsize": 17,
+            "xtick.labelsize": 17,
+            "ytick.labelsize": 17,
+            "axes.linewidth": 0.6,
+            "axes.edgecolor": "0.15",
+        }
+    )
 
     df = pd.read_csv(csv_file)
 
@@ -82,7 +70,7 @@
 
     # Define consistent order for base models
     model_order = ["Gemma-3-270M", "Gemma-3-1B-pt", "Llama-3.2-1B", "Llama-3.2-3B"]
-    
+
     # Get base models in the specified order
     base_models = [bm for bm in model_order if bm in df["base_model"].unique()]
 
@@ -96,7 +84,7 @@
     # Muted, paper-friendly palette
     palette = {
         "SoftPrompt": "#4477AA",  # muted blue
-        "Flamingo": "#CC6677"     # muted red
+        "Flamingo": "#CC6677",  # muted red
     }
 
     for ax, base_model in zip(axes, base_models):
@@ -112,7 +100,7 @@
             edgecolor="0.3",
             linewidth=0.6,
             dodge=True,
-            legend=(ax == axes[0]),   # Show legend only in first subplot
+            legend=(ax == axes[0]),  # Show legend only in first subplot
         )
 
         ax.set_title(base_model, fontsize=19, fontweight="bold")
@@ -123,35 +111,21 @@
         ax.grid(axis="y", alpha=0.5, linestyle="--", linewidth=0.5)
         ax.set_axisbelow(True)
         ax.set_ylim(0, 100)
-        
+
         # Style the legend in the first subplot
         if ax == axes[0]:
             legend = ax.get_legend()
             if legend:
                 legend.set_title(None)  # Remove "config" title
-                legend.get_frame().set_facecolor('white')
-                legend.get_frame().set_edgecolor('0.3')
+                legend.get_frame().set_facecolor("white")
+                legend.get_frame().set_edgecolor("0.3")
                 legend.get_frame().set_linewidth(1.0)
                 legend.get_frame().set_alpha(1.0)
                 legend.set_frame_on(True)
 
         # Add value labels with larger font and rotation
         for container in ax.containers:
-<<<<<<< HEAD
             ax.bar_label(container, fmt="%.1f", padding=5, fontsize=15, rotation=90)
-
-    plt.tight_layout(pad=0.5)
-    for fmt in ["png", "pdf"]:
-        plt.savefig(
-            f"memory_usage_facet.{fmt}",
-            dpi=300 if fmt == "png" else None,
-            bbox_inches="tight",
-            pad_inches=0,
-            facecolor="white",
-            format=fmt,
-        )
-=======
-            ax.bar_label(container, fmt="%.1f", padding=2, fontsize=8)
 
     # Shared legend
     handles, labels = axes[0].get_legend_handles_labels()
@@ -169,7 +143,6 @@
     plt.savefig(
         "memory_usage_facet.png", dpi=300, bbox_inches="tight", facecolor="white"
     )
->>>>>>> 41e41c8c
     plt.show()
 
 
