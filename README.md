--- conflicted
+++ resolved
@@ -1,9 +1,5 @@
-<<<<<<< HEAD
-# OpenTSLM
-=======
 # OpenTSLM: Time-Series Language Models for Reasoning over Multivariate Medical Text- and Time-Series Data
 [![DOI](https://img.shields.io/badge/DOI-10.13140/RG.2.2.14827.60963-blue.svg)](https://doi.org/10.13140/RG.2.2.14827.60963)
->>>>>>> d60bf308
 
 Large Language Models (LLMs) have emerged as powerful tools for interpreting multimodal data (e.g., images, audio, text), often surpassing specialized models. In medicine, they hold particular promise for synthesizing large volumes of clinical information into actionable insights and patient-facing digital health applications.  Yet, a major limitation remains their inability to handle time series data. To overcome this gap, we present OpenTSLM, a family of Time Series Language Models (TSLMs) created by integrating time series as a native modality to pretrained Large Language Models, enabling natural-language prompting and reasoning over multiple time series of any length... **[🔗 Read the full paper](https://www.researchgate.net/publication/395975374_OpenTSLM_Time-Series_Language_Models_for_Reasoning_over_Multivariate_Medical_Text-_and_Time-Series_Data)**  
 
@@ -181,11 +177,7 @@
 │       └── curriculum_results.json
 ```
 
-<<<<<<< HEAD
 Each stage automatically loads the best model from the previous stage, ensuring proper curriculum progression. Results are organized by model ID (sanitized), then by model type and stage. The `{llm_id}` directory name is derived from the `--llm_id` parameter (e.g., `meta-llama/Llama-3.2-1B` becomes `Llama3_2_1B`, `google/gemma-3-1b-pt` becomes `gemma_3_1b_pt`).
-=======
-Each stage automatically loads the best model from the previous stage, ensuring proper curriculum progression. Results are saved in `results/{model_name}/{stage_name}/`.
-
 
 ## Contributors
 This work was made possible only by joint effort of many awesome collaborators:
@@ -214,4 +206,3 @@
 ## License
 
 This project is licensed under the MIT License. 
->>>>>>> d60bf308
