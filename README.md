# OpenTSLM

<div align="center">
  <img src="assets/stanford_biodesign_logo.png" alt="Stanford Biodesign" height="120">&nbsp;&nbsp;&nbsp;&nbsp;&nbsp;&nbsp;&nbsp;&nbsp;&nbsp;&nbsp;&nbsp;&nbsp;&nbsp;&nbsp;
  <img src="assets/eth_cdhi_logo.png" alt="ETH Centre for Digital Health Interventions" height="120">
</div>

## Installation

1. **Clone the Repository**

   ```bash
   git clone https://github.com/StanfordBDHG/OpenTSLM.git --recurse-submodules
   ```

2. **Install Dependencies**
   ```bash
   pip install -r requirements.txt
   ```

## LLM Setup

OpenTSLM is designed to work with Llama and Gemma models, with Llama 3.2 1B as the default. These models are stored in Hugging Face repositories which may require access permissions. Follow these steps to gain access and download:

1. **Request Access (for Llama models)**  
   Visit the Llama model repository (e.g., https://huggingface.co/meta-llama/Llama-3.2-1B) or Gemma models repository (https://huggingface.co/google/gemma-3-270m) and request access from Meta.

2. **Authenticate with Hugging Face**  
   Log in to your Hugging Face account and configure the CLI:

   ```bash
   huggingface-cli login
   ```

3. **Create an API Token**
   - Go to your Hugging Face settings: https://huggingface.co/settings/tokens
   - Generate a new token with `read` scope.
   - Copy the token for CLI login.

### Supported Models

OpenTSLM has been tested and works with the following models:

**Llama Models:**

- **meta-llama/Llama-3.2-1B** (default)
- **meta-llama/Llama-3.2-3B**

**Gemma Models:**

- **google/gemma-3-270m**
- **google/gemma-3-1b-pt**

Other variants may work but have not been extensively tested.

<<<<<<< HEAD

## 🚀 Quickstart with pretrained models

EmbedHealth provides a factory class called `OpenTSLM` for easily loading pre-trained models from Hugging Face Hub. The `load_pretrained` method automatically detects the model type and returns the appropriate model instance.

### Quick Usage

```python
# Load model
model = OpenTSLM.load_pretrained("OpenTSLM/repo-id")

# Create prompt with raw time series data (normalization handled automatically)
prompt = FullPrompt(
    pre_prompt=TextPrompt("You are an expert in HAR analysis."),
    text_time_series_prompt_list=[
        TextTimeSeriesPrompt("X-axis accelerometer", [2.34, 2.34, 7.657, 3.21, -1.2])
    ],
    post_prompt=TextPrompt("What activity is this?")
)

# Generate response
output = model.eval_prompt(prompt, normalize=True)
print(output)
```

## Training: Multi-stage training (Curriculum)
=======
## Multi-stage training (Curriculum)
>>>>>>> 501ea583

OpenTSLM uses curriculum learning with progressive training stages:

### Training Stages

1. **Stage 1 (MCQ)**: Multiple choice questions on time series data (TSQA dataset)
2. **Stage 2 (Captioning)**: Generate detailed captions for time series (M4 dataset)
3. **Stage 3 (CoT)**: Chain-of-thought reasoning on human activity recognition (HAR dataset)
4. **Stage 4 (Sleep CoT)**: Chain-of-thought reasoning on sleep stage classification (SleepEDF dataset)
5. **Stage 5 (ECG CoT)**: Chain-of-thought reasoning on ECG question answering (ECG QA dataset)

> **⚠️ MPS/CUDA Compatibility Warning:**
>
> If you are using Apple's MPS (Metal Performance Shaders) backend (e.g., on Mac with Apple Silicon), you may encounter issues with training or inference. **Checkpoints trained with CUDA (NVIDIA GPUs) may not yield good results or may not be fully compatible when loaded and run on MPS.** For best results, use the same device type (CUDA or MPS) for both training and inference. CUDA is preferred in general.

### Quick Start

```bash
# Run full curriculum with OpenTSLMFlamingo
python curriculum_learning.py --model OpenTSLMSP

# Run full curriculum with OpenTSLMSP
python curriculum_learning.py --model OpenTSLMFlamingo

# Run specific stages
python curriculum_learning.py --model OpenTSLMFlamingo --stages stage1_mcq
python curriculum_learning.py --model OpenTSLMFlamingo --stages stage2_captioning
python curriculum_learning.py --model OpenTSLMFlamingo --stages stage3_cot
python curriculum_learning.py --model OpenTSLMFlamingo --stages stage4_sleep_cot
python curriculum_learning.py --model OpenTSLMFlamingo --stages stage5_ecg_cot

# Run multiple stages
python curriculum_learning.py --model OpenTSLMFlamingo --stages stage1_mcq stage2_captioning stage3_cot

# Specify device
python curriculum_learning.py --model OpenTSLMFlamingo --device cuda

# Use different models
python curriculum_learning.py --model OpenTSLMFlamingo --llm_id meta-llama/Llama-3.2-1B
python curriculum_learning.py --model OpenTSLMFlamingo --llm_id google/gemma-3-270m

# Run only evaluation
python curriculum_learning.py --model OpenTSLMFlamingo --eval_only
```

### Command Line Arguments

- `--model`: Model type (`OpenTSLMSP` or `OpenTSLMFlamingo`)
- `--stages`: Stages to run (any combination of: `stage1_mcq`, `stage2_captioning`, `stage3_cot`, `stage4_sleep_cot`, `stage5_ecg_cot`)
- `--device`: Device to use (`cuda`, `mps`, `cpu`)
- `--eval_only`: Run evaluation only (requires an existing checkpoint for the stage)
- `--llm_id`: Model ID (default: `meta-llama/Llama-3.2-1B`, supports Llama and Gemma models)
- `--batch_size`: Batch size for training
- `--gradient_checkpointing`: Enable gradient checkpointing for memory efficiency
- `--verbose`: Enable verbose logging
<<<<<<< HEAD


### Repository Naming Convention

- Repository IDs ending with `-sp` will load and return `EmbedHealthSP` models
- Repository IDs ending with `-flamingo` will load and return `EmbedHealthFlamingo` models

### Features

- **Automatic Model Detection**: Detects model type from repository name suffix
- **Device Auto-detection**: Automatically selects best available device (CUDA > MPS > CPU)
- **Automatic Normalization**: Time series data is automatically normalized (zero mean, unit variance) during inference
- **Hugging Face Integration**: Downloads models directly from Hugging Face Hub
=======
>>>>>>> 501ea583

## 📁 Results Structure

During training, the scripts creates a structured results directory:

```
results/
├── {llm_id}/
│   ├── OpenTSLMSP/
│   │   ├── stage1_mcq/
│   │   │   ├── checkpoints/
│   │   │   │   ├── best_model.pt
│   │   │   │   └── loss_history.txt
│   │   │   └── results/
│   │   │       ├── test_predictions.jsonl
│   │   │       └── metrics.json
│   │   ├── stage2_captioning/
│   │   │   ├── checkpoints/
│   │   │   │   ├── best_model.pt
│   │   │   │   └── loss_history.txt
│   │   │   └── results/
│   │   │       ├── test_predictions.jsonl
│   │   │       └── metrics.json
│   │   ├── stage3_cot/
│   │   │   ├── checkpoints/
│   │   │   │   ├── best_model.pt
│   │   │   │   └── loss_history.txt
│   │   │   └── results/
│   │   │       ├── test_predictions.jsonl
│   │   │       └── metrics.json
│   │   ├── stage4_sleep_cot/
│   │   │   ├── checkpoints/
│   │   │   │   ├── best_model.pt
│   │   │   │   └── loss_history.txt
│   │   │   └── results/
│   │   │       ├── test_predictions.jsonl
│   │   │       └── metrics.json
│   │   ├── stage5_ecg_cot/
│   │   │   ├── checkpoints/
│   │   │   │   ├── best_model.pt
│   │   │   │   └── loss_history.txt
│   │   │   └── results/
│   │   │       ├── test_predictions.jsonl
│   │   │       └── metrics.json
│   │   └── curriculum_results.json
│   └── OpenTSLMFlamingo/
│       ├── stage1_mcq/
│       ├── stage2_captioning/
│       ├── stage3_cot/
│       ├── stage4_sleep_cot/
│       ├── stage5_ecg_cot/
│       └── curriculum_results.json
```

Each stage automatically loads the best model from the previous stage, ensuring proper curriculum progression. Results are organized by model ID (sanitized), then by model type and stage. The `{llm_id}` directory name is derived from the `--llm_id` parameter (e.g., `meta-llama/Llama-3.2-1B` becomes `Llama3_2_1B`, `google/gemma-3-1b-pt` becomes `gemma_3_1b_pt`).<|MERGE_RESOLUTION|>--- conflicted
+++ resolved
@@ -53,17 +53,18 @@
 
 Other variants may work but have not been extensively tested.
 
-<<<<<<< HEAD
+
 
 ## 🚀 Quickstart with pretrained models
 
 EmbedHealth provides a factory class called `OpenTSLM` for easily loading pre-trained models from Hugging Face Hub. The `load_pretrained` method automatically detects the model type and returns the appropriate model instance.
 
-### Quick Usage
 
 ```python
+from src import OpenTSLM, TextPrompt, TextTimeSeriesPrompt, FullPrompt
+
 # Load model
-model = OpenTSLM.load_pretrained("OpenTSLM/repo-id")
+model = OpenTSLM.load_pretrained("OpenTSLM/gemma-3-270m-pt-har-flamingo")
 
 # Create prompt with raw time series data (normalization handled automatically)
 prompt = FullPrompt(
@@ -71,7 +72,7 @@
     text_time_series_prompt_list=[
         TextTimeSeriesPrompt("X-axis accelerometer", [2.34, 2.34, 7.657, 3.21, -1.2])
     ],
-    post_prompt=TextPrompt("What activity is this?")
+    post_prompt=TextPrompt("What activity is this? Reasn step by step providing a full rationale before replying.")
 )
 
 # Generate response
@@ -80,9 +81,6 @@
 ```
 
 ## Training: Multi-stage training (Curriculum)
-=======
-## Multi-stage training (Curriculum)
->>>>>>> 501ea583
 
 OpenTSLM uses curriculum learning with progressive training stages:
 
@@ -138,22 +136,12 @@
 - `--batch_size`: Batch size for training
 - `--gradient_checkpointing`: Enable gradient checkpointing for memory efficiency
 - `--verbose`: Enable verbose logging
-<<<<<<< HEAD
-
 
 ### Repository Naming Convention
 
 - Repository IDs ending with `-sp` will load and return `EmbedHealthSP` models
 - Repository IDs ending with `-flamingo` will load and return `EmbedHealthFlamingo` models
 
-### Features
-
-- **Automatic Model Detection**: Detects model type from repository name suffix
-- **Device Auto-detection**: Automatically selects best available device (CUDA > MPS > CPU)
-- **Automatic Normalization**: Time series data is automatically normalized (zero mean, unit variance) during inference
-- **Hugging Face Integration**: Downloads models directly from Hugging Face Hub
-=======
->>>>>>> 501ea583
 
 ## 📁 Results Structure
 
